--- conflicted
+++ resolved
@@ -1,20 +1,10 @@
 dependencies:
   ../tqtc-qtactiveqt:
-<<<<<<< HEAD
-    ref: 07421e35c01e7b398a8766fb2ef11e2cadb6da77
+    ref: d0c906a526fed531e04c319a6be365ed9e3e05fc
     required: false
   ../tqtc-qtbase:
     ref: 017d80e12fa50c50fa6751a039d3a7c9e799f34c
     required: true
   ../tqtc-qtdeclarative:
-    ref: b078003a3c81f1438dcaf932371d564003c99395
-=======
-    ref: 198c3ddfc33f1545271d1c83bd6bb192e02342bc
-    required: false
-  ../tqtc-qtbase:
-    ref: 8d7d8b9bbc72e612c18815cca0fdeb0539c9c1a7
-    required: true
-  ../tqtc-qtdeclarative:
-    ref: 33e04685b27fc887dea2f71dbdf23850febc54dd
->>>>>>> 5488805d
+    ref: 9886ff37350f661aad5b8bfaf2776e8429f208a7
     required: false