/****************************************************************************
**
** Copyright (C) 2016 The Qt Company Ltd.
** Contact: https://www.qt.io/licensing/
**
** This file is part of the tools applications of the Qt Toolkit.
**
** $QT_BEGIN_LICENSE:GPL-EXCEPT$
** Commercial License Usage
** Licensees holding valid commercial Qt licenses may use this file in
** accordance with the commercial license agreement provided with the
** Software or, alternatively, in accordance with the terms contained in
** a written agreement between you and The Qt Company. For licensing terms
** and conditions see https://www.qt.io/terms-conditions. For further
** information use the contact form at https://www.qt.io/contact-us.
**
** GNU General Public License Usage
** Alternatively, this file may be used under the terms of the GNU
** General Public License version 3 as published by the Free Software
** Foundation with exceptions as appearing in the file LICENSE.GPL3-EXCEPT
** included in the packaging of this file. Please review the following
** information to ensure the GNU General Public License requirements will
** be met: https://www.gnu.org/licenses/gpl-3.0.html.
**
** $QT_END_LICENSE$
**
****************************************************************************/

#include <QCoreApplication>
#include <QStringList>
#include <QDir>
#include <QJsonDocument>
#include <QJsonObject>
#include <QJsonArray>
#include <QJsonValue>
#include <QDebug>
#include <QDataStream>
#include <QXmlStreamReader>
#include <QDateTime>
#include <QStandardPaths>
#include <QUuid>
#include <QDirIterator>
#include <QRegExp>

#include <algorithm>
static const bool mustReadOutputAnyway = true; // pclose seems to return the wrong error code unless we read the output

void deleteRecursively(const QString &dirName)
{
    QDir dir(dirName);
    if (!dir.exists())
        return;

    const QFileInfoList entries = dir.entryInfoList(QDir::NoDotAndDotDot | QDir::Files | QDir::Dirs);
    for (const QFileInfo &entry : entries) {
        if (entry.isDir())
            deleteRecursively(entry.absoluteFilePath());
        else
            QFile::remove(entry.absoluteFilePath());
    }

    QDir().rmdir(dirName);
}

FILE *openProcess(const QString &command)
{
#if defined(Q_OS_WIN32)
    QString processedCommand = QLatin1Char('\"') + command + QLatin1Char('\"');
#else
    QString processedCommand = command;
#endif

    return popen(processedCommand.toLocal8Bit().constData(), "r");
}

struct QtDependency
{
    QtDependency(QString rpath, QString apath) : relativePath(rpath), absolutePath(apath) {}

    bool operator==(const QtDependency &other) const
    {
        return relativePath == other.relativePath && absolutePath == other.absolutePath;
    }

    QString relativePath;
    QString absolutePath;
};

struct Options
{
    Options()
        : helpRequested(false)
        , verbose(false)
        , timing(false)
        , generateAssetsFileList(true)
        , build(true)
        , gradle(false)
        , deploymentMechanism(Bundled)
        , releasePackage(false)
        , digestAlg(QLatin1String("SHA1"))
        , sigAlg(QLatin1String("SHA1withRSA"))
        , internalSf(false)
        , sectionsOnly(false)
        , protectedAuthenticationPath(false)
        , jarSigner(false)
        , gdbServer(Auto)
        , installApk(false)
        , uninstallApk(false)
    {}

    enum DeploymentMechanism
    {
        Bundled,
        Ministro
    };

    enum TriState {
        Auto,
        False,
        True
    };

    bool helpRequested;
    bool verbose;
    bool timing;
    bool generateAssetsFileList;
    bool build;
    bool gradle;
    QTime timer;

    // External tools
    QString sdkPath;
    QString sdkBuildToolsVersion;
    QString ndkPath;
    QString antTool;
    QString jdkPath;

    // Build paths
    QString qtInstallDirectory;
    std::vector<QString> extraPrefixDirs;
    QString androidSourceDirectory;
    QString outputDirectory;
    QString inputFileName;
    QString applicationBinary;
    QString rootPath;
    QStringList qmlImportPaths;

    // lib c++ path
    QString stdCppPath;
    QString stdCppName = QStringLiteral("gnustl_shared");

    // Build information
    QString androidPlatform;
    QString architecture;
    QString toolchainVersion;
    QString toolchainPrefix;
    QString toolPrefix;
    QString ndkHost;

    // Package information
    DeploymentMechanism deploymentMechanism;
    QString packageName;
    QStringList extraLibs;
    QStringList extraPlugins;

    // Signing information
    bool releasePackage;
    QString keyStore;
    QString keyStorePassword;
    QString keyStoreAlias;
    QString storeType;
    QString keyPass;
    QString sigFile;
    QString signedJar;
    QString digestAlg;
    QString sigAlg;
    QString tsaUrl;
    QString tsaCert;
    bool internalSf;
    bool sectionsOnly;
    bool protectedAuthenticationPath;
    bool jarSigner;

    // Gdbserver
    TriState gdbServer;

    // Installation information
    bool installApk;
    bool uninstallApk;
    QString installLocation;

    // Collected information
    typedef QPair<QString, QString> BundledFile;
    QList<BundledFile> bundledFiles;
    QList<QtDependency> qtDependencies;
    QStringList localLibs;
    QStringList localJars;
    QStringList initClasses;
    QStringList permissions;
    QStringList features;
};

// Copy-pasted from qmake/library/ioutil.cpp
inline static bool hasSpecialChars(const QString &arg, const uchar (&iqm)[16])
{
    for (int x = arg.length() - 1; x >= 0; --x) {
        ushort c = arg.unicode()[x].unicode();
        if ((c < sizeof(iqm) * 8) && (iqm[c / 8] & (1 << (c & 7))))
            return true;
    }
    return false;
}

static QString shellQuoteUnix(const QString &arg)
{
    // Chars that should be quoted (TM). This includes:
    static const uchar iqm[] = {
        0xff, 0xff, 0xff, 0xff, 0xdf, 0x07, 0x00, 0xd8,
        0x00, 0x00, 0x00, 0x38, 0x01, 0x00, 0x00, 0x78
    }; // 0-32 \'"$`<>|;&(){}*?#!~[]

    if (!arg.length())
        return QString::fromLatin1("\"\"");

    QString ret(arg);
    if (hasSpecialChars(ret, iqm)) {
        ret.replace(QLatin1Char('\''), QLatin1String("'\\''"));
        ret.prepend(QLatin1Char('\''));
        ret.append(QLatin1Char('\''));
    }
    return ret;
}

static QString shellQuoteWin(const QString &arg)
{
    // Chars that should be quoted (TM). This includes:
    // - control chars & space
    // - the shell meta chars "&()<>^|
    // - the potential separators ,;=
    static const uchar iqm[] = {
        0xff, 0xff, 0xff, 0xff, 0x45, 0x13, 0x00, 0x78,
        0x00, 0x00, 0x00, 0x40, 0x00, 0x00, 0x00, 0x10
    };

    if (!arg.length())
        return QString::fromLatin1("\"\"");

    QString ret(arg);
    if (hasSpecialChars(ret, iqm)) {
        // Quotes are escaped and their preceding backslashes are doubled.
        // It's impossible to escape anything inside a quoted string on cmd
        // level, so the outer quoting must be "suspended".
        ret.replace(QRegExp(QLatin1String("(\\\\*)\"")), QLatin1String("\"\\1\\1\\^\"\""));
        // The argument must not end with a \ since this would be interpreted
        // as escaping the quote -- rather put the \ behind the quote: e.g.
        // rather use "foo"\ than "foo\"
        int i = ret.length();
        while (i > 0 && ret.at(i - 1) == QLatin1Char('\\'))
            --i;
        ret.insert(i, QLatin1Char('"'));
        ret.prepend(QLatin1Char('"'));
    }
    return ret;
}

static QString shellQuote(const QString &arg)
{
    if (QDir::separator() == QLatin1Char('\\'))
        return shellQuoteWin(arg);
    else
        return shellQuoteUnix(arg);
}


void deleteMissingFiles(const Options &options, const QDir &srcDir, const QDir &dstDir)
{
    if (options.verbose)
        fprintf(stdout, "Delete missing files %s %s\n", qPrintable(srcDir.absolutePath()), qPrintable(dstDir.absolutePath()));

    const QFileInfoList srcEntries = srcDir.entryInfoList(QDir::NoDotAndDotDot | QDir::Files | QDir::Dirs);
    const QFileInfoList dstEntries = dstDir.entryInfoList(QDir::NoDotAndDotDot | QDir::Files | QDir::Dirs);
    for (const QFileInfo &dst : dstEntries) {
        bool found = false;
        for (const QFileInfo &src : srcEntries)
            if (dst.fileName() == src.fileName()) {
                if (dst.isDir())
                    deleteMissingFiles(options, src.absoluteFilePath(), dst.absoluteFilePath());
                found = true;
                break;
            }

        if (!found) {
            if (options.verbose)
                fprintf(stdout, "%s not found in %s, removing it.\n", qPrintable(dst.fileName()), qPrintable(srcDir.absolutePath()));

            if (dst.isDir())
                deleteRecursively(dst.absolutePath());
            else
                QFile::remove(dst.absoluteFilePath());
        }
    }
    fflush(stdout);
}


Options parseOptions()
{
    Options options;

    QStringList arguments = QCoreApplication::arguments();
    for (int i=0; i<arguments.size(); ++i) {
        const QString &argument = arguments.at(i);
        if (argument.compare(QLatin1String("--output"), Qt::CaseInsensitive) == 0) {
            if (i + 1 == arguments.size())
                options.helpRequested = true;
            else
                options.outputDirectory = arguments.at(++i).trimmed();
        } else if (argument.compare(QLatin1String("--input"), Qt::CaseInsensitive) == 0) {
            if (i + 1 == arguments.size())
                options.helpRequested = true;
            else
                options.inputFileName = arguments.at(++i);
        } else if (argument.compare(QLatin1String("--no-build"), Qt::CaseInsensitive) == 0) {
            options.build = false;
        } else if (argument.compare(QLatin1String("--install"), Qt::CaseInsensitive) == 0) {
            options.installApk = true;
            options.uninstallApk = true;
        } else if (argument.compare(QLatin1String("--reinstall"), Qt::CaseInsensitive) == 0) {
            options.installApk = true;
            options.uninstallApk = false;
        } else if (argument.compare(QLatin1String("--android-platform"), Qt::CaseInsensitive) == 0) {
            if (i + 1 == arguments.size())
                options.helpRequested = true;
            else
                options.androidPlatform = arguments.at(++i);
        } else if (argument.compare(QLatin1String("--help"), Qt::CaseInsensitive) == 0) {
            options.helpRequested = true;
        } else if (argument.compare(QLatin1String("--verbose"), Qt::CaseInsensitive) == 0) {
            options.verbose = true;
        } else if (argument.compare(QLatin1String("--gradle"), Qt::CaseInsensitive) == 0) {
            options.gradle = true;
        } else if (argument.compare(QLatin1String("--ant"), Qt::CaseInsensitive) == 0) {
            if (i + 1 == arguments.size())
                options.helpRequested = true;
            else
                options.antTool = arguments.at(++i);
        } else if (argument.compare(QLatin1String("--deployment"), Qt::CaseInsensitive) == 0) {
            if (i + 1 == arguments.size()) {
                options.helpRequested = true;
            } else {
                QString deploymentMechanism = arguments.at(++i);
                if (deploymentMechanism.compare(QLatin1String("ministro"), Qt::CaseInsensitive) == 0) {
                    options.deploymentMechanism = Options::Ministro;
                } else if (deploymentMechanism.compare(QLatin1String("bundled"), Qt::CaseInsensitive) == 0) {
                    options.deploymentMechanism = Options::Bundled;
                } else {
                    fprintf(stderr, "Unrecognized deployment mechanism: %s\n", qPrintable(deploymentMechanism));
                    options.helpRequested = true;
                }
            }
        } else if (argument.compare(QLatin1String("--device"), Qt::CaseInsensitive) == 0) {
            if (i + 1 == arguments.size())
                options.helpRequested = true;
            else
                options.installLocation = arguments.at(++i);
        } else if (argument.compare(QLatin1String("--release"), Qt::CaseInsensitive) == 0) {
            options.releasePackage = true;
        } else if (argument.compare(QLatin1String("--gdbserver"), Qt::CaseInsensitive) == 0) {
            options.gdbServer = Options::True;
        } else if (argument.compare(QLatin1String("--no-gdbserver"), Qt::CaseInsensitive) == 0) {
            options.gdbServer = Options::False;
        } else if (argument.compare(QLatin1String("--jdk"), Qt::CaseInsensitive) == 0) {
            if (i + 1 == arguments.size())
                options.helpRequested = true;
            else
                options.jdkPath = arguments.at(++i);
        } else if (argument.compare(QLatin1String("--sign"), Qt::CaseInsensitive) == 0) {
            if (i + 2 >= arguments.size()) {
                options.helpRequested = true;
            } else {
                options.releasePackage = true;
                options.keyStore = arguments.at(++i);
                options.keyStoreAlias = arguments.at(++i);
            }
        } else if (argument.compare(QLatin1String("--storepass"), Qt::CaseInsensitive) == 0) {
            if (i + 1 == arguments.size())
                options.helpRequested = true;
            else
                options.keyStorePassword = arguments.at(++i);
        } else if (argument.compare(QLatin1String("--storetype"), Qt::CaseInsensitive) == 0) {
            if (i + 1 == arguments.size())
                options.helpRequested = true;
            else
                options.storeType = arguments.at(++i);
        } else if (argument.compare(QLatin1String("--keypass"), Qt::CaseInsensitive) == 0) {
            if (i + 1 == arguments.size())
                options.helpRequested = true;
            else
                options.keyPass = arguments.at(++i);
        } else if (argument.compare(QLatin1String("--sigfile"), Qt::CaseInsensitive) == 0) {
            if (i + 1 == arguments.size())
                options.helpRequested = true;
            else
                options.sigFile = arguments.at(++i);
        } else if (argument.compare(QLatin1String("--digestalg"), Qt::CaseInsensitive) == 0) {
            if (i + 1 == arguments.size())
                options.helpRequested = true;
            else
                options.digestAlg = arguments.at(++i);
        } else if (argument.compare(QLatin1String("--sigalg"), Qt::CaseInsensitive) == 0) {
            if (i + 1 == arguments.size())
                options.helpRequested = true;
            else
                options.sigAlg = arguments.at(++i);
        } else if (argument.compare(QLatin1String("--tsa"), Qt::CaseInsensitive) == 0) {
            if (i + 1 == arguments.size())
                options.helpRequested = true;
            else
                options.tsaUrl = arguments.at(++i);
        } else if (argument.compare(QLatin1String("--tsacert"), Qt::CaseInsensitive) == 0) {
            if (i + 1 == arguments.size())
                options.helpRequested = true;
            else
                options.tsaCert = arguments.at(++i);
        } else if (argument.compare(QLatin1String("--internalsf"), Qt::CaseInsensitive) == 0) {
            options.internalSf = true;
        } else if (argument.compare(QLatin1String("--sectionsonly"), Qt::CaseInsensitive) == 0) {
            options.sectionsOnly = true;
        } else if (argument.compare(QLatin1String("--protected"), Qt::CaseInsensitive) == 0) {
            options.protectedAuthenticationPath = true;
        } else if (argument.compare(QLatin1String("--jarsigner"), Qt::CaseInsensitive) == 0) {
            options.jarSigner = true;
        } else if (argument.compare(QLatin1String("--no-generated-assets-cache"), Qt::CaseInsensitive) == 0) {
            options.generateAssetsFileList = false;
        }
    }

    if (options.inputFileName.isEmpty())
        options.inputFileName = QString::fromLatin1("android-lib%1.so-deployment-settings.json").arg(QDir::current().dirName());

    options.timing = qEnvironmentVariableIsSet("ANDROIDDEPLOYQT_TIMING_OUTPUT");

    if (!QDir::current().mkpath(options.outputDirectory)) {
        fprintf(stderr, "Invalid output directory: %s\n", qPrintable(options.outputDirectory));
        options.outputDirectory.clear();
    } else {
        options.outputDirectory = QFileInfo(options.outputDirectory).canonicalFilePath();
        if (!options.outputDirectory.endsWith(QLatin1Char('/')))
            options.outputDirectory += QLatin1Char('/');
    }

    return options;
}

void printHelp()
{//                 "012345678901234567890123456789012345678901234567890123456789012345678901"
    fprintf(stderr, "Syntax: %s --output <destination> [options]\n"
                    "\n"
                    "  Creates an Android package in the build directory <destination> and\n"
                    "  builds it into an .apk file.\n\n"
                    "  Optional arguments:\n"
                    "    --input <inputfile>: Reads <inputfile> for options generated by\n"
                    "       qmake. A default file name based on the current working\n"
                    "       directory will be used if nothing else is specified.\n"
                    "    --deployment <mechanism>: Supported deployment mechanisms:\n"
                    "       bundled (default): Include Qt files in stand-alone package.\n"
                    "       ministro: Use the Ministro service to manage Qt files.\n"
                    "    --no-build: Do not build the package, it is useful to just install\n"
                    "       a package previously built.\n"
                    "    --install: Installs apk to device/emulator. By default this step is\n"
                    "       not taken. If the application has previously been installed on\n"
                    "       the device, it will be uninstalled first.\n"
                    "    --reinstall: Installs apk to device/emulator. By default this step\n"
                    "       is not taken. If the application has previously been installed on\n"
                    "       the device, it will be overwritten, but its data will be left\n"
                    "       intact.\n"
                    "    --device [device ID]: Use specified device for deployment. Default\n"
                    "       is the device selected by default by adb.\n"
                    "    --android-platform <platform>: Builds against the given android\n"
                    "       platform. By default, the highest available version will be\n"
                    "       used.\n"
                    "    --gradle. Use gradle instead of ant to create and install the apk.\n"
                    "    --ant <path/to/ant>: If unspecified, ant from the PATH will be\n"
                    "       used.\n"
                    "    --release: Builds a package ready for release. By default, the\n"
                    "       package will be signed with a debug key.\n"
                    "    --sign <url/to/keystore> <alias>: Signs the package with the\n"
                    "       specified keystore, alias and store password. Also implies the\n"
                    "       --release option.\n"
                    "       Optional arguments for use with signing:\n"
                    "         --storepass <password>: Keystore password.\n"
                    "         --storetype <type>: Keystore type.\n"
                    "         --keypass <password>: Password for private key (if different\n"
                    "           from keystore password.)\n"
                    "         --sigfile <file>: Name of .SF/.DSA file.\n"
                    "         --digestalg <name>: Name of digest algorithm. Default is\n"
                    "           \"SHA1\".\n"
                    "         --sigalg <name>: Name of signature algorithm. Default is\n"
                    "           \"SHA1withRSA\".\n"
                    "         --tsa <url>: Location of the Time Stamping Authority.\n"
                    "         --tsacert <alias>: Public key certificate for TSA.\n"
                    "         --internalsf: Include the .SF file inside the signature block.\n"
                    "         --sectionsonly: Don't compute hash of entire manifest.\n"
                    "         --protected: Keystore has protected authentication path.\n"
                    "         --jarsigner: Force jarsigner usage, otherwise apksigner will be\n"
                    "           used if available.\n"
                    "    --gdbserver: Adds the gdbserver to the package. By default the gdbserver\n"
                    "       is bundled for debug pacakges.\n"
                    "    --no-gdbserver: Prevents the gdbserver from being added to the package\n"
                    "       By default the gdbserver is bundled for debug pacakges.\n"
                    "    --jdk <path/to/jdk>: Used to find the jarsigner tool when used\n"
                    "       in combination with the --release argument. By default,\n"
                    "       an attempt is made to detect the tool using the JAVA_HOME and\n"
                    "       PATH environment variables, in that order.\n"
                    "    --qml-import-paths: Specify additional search paths for QML\n"
                    "       imports.\n"
                    "    --verbose: Prints out information during processing.\n"
                    "    --no-generated-assets-cache: Do not pregenerate the entry list for\n"
                    "       the assets file engine.\n"
                    "    --help: Displays this information.\n\n",
                    qPrintable(QCoreApplication::arguments().at(0))
            );
}

// Since strings compared will all start with the same letters,
// sorting by length and then alphabetically within each length
// gives the natural order.
bool quasiLexicographicalReverseLessThan(const QFileInfo &fi1, const QFileInfo &fi2)
{
    QString s1 = fi1.baseName();
    QString s2 = fi2.baseName();

    if (s1.length() == s2.length())
        return s1 > s2;
    else
        return s1.length() > s2.length();
}

// Files which contain templates that need to be overwritten by build data should be overwritten every
// time.
bool alwaysOverwritableFile(const QString &fileName)
{
    return (fileName.endsWith(QLatin1String("/res/values/libs.xml"))
            || fileName.endsWith(QLatin1String("/AndroidManifest.xml"))
            || fileName.endsWith(QLatin1String("/res/values/strings.xml"))
            || fileName.endsWith(QLatin1String("/src/org/qtproject/qt5/android/bindings/QtActivity.java")));
}

bool copyFileIfNewer(const QString &sourceFileName,
                     const QString &destinationFileName,
                     bool verbose,
                     bool forceOverwrite = false)
{
    if (QFile::exists(destinationFileName)) {
        QFileInfo destinationFileInfo(destinationFileName);
        QFileInfo sourceFileInfo(sourceFileName);

        if (!forceOverwrite
                && sourceFileInfo.lastModified() <= destinationFileInfo.lastModified()
                && !alwaysOverwritableFile(destinationFileName)) {
            if (verbose)
                fprintf(stdout, "  -- Skipping file %s. Same or newer file already in place.\n", qPrintable(sourceFileName));
            return true;
        } else {
            if (!QFile(destinationFileName).remove()) {
                fprintf(stderr, "Can't remove old file: %s\n", qPrintable(destinationFileName));
                return false;
            }
        }
    }

    if (!QDir().mkpath(QFileInfo(destinationFileName).path())) {
        fprintf(stderr, "Cannot make output directory for %s.\n", qPrintable(destinationFileName));
        return false;
    }

    if (!QFile::exists(destinationFileName) && !QFile::copy(sourceFileName, destinationFileName)) {
        fprintf(stderr, "Failed to copy %s to %s.\n", qPrintable(sourceFileName), qPrintable(destinationFileName));
        return false;
    } else if (verbose) {
        fprintf(stdout, "  -- Copied %s\n", qPrintable(destinationFileName));
        fflush(stdout);
    }

    return true;
}

QString cleanPackageName(QString packageName)
{
    QRegExp legalChars(QLatin1String("[a-zA-Z0-9_\\.]"));

    for (int i = 0; i < packageName.length(); ++i) {
        if (!legalChars.exactMatch(packageName.mid(i, 1)))
            packageName[i] = QLatin1Char('_');
    }

    static QStringList keywords;
    if (keywords.isEmpty()) {
        keywords << QLatin1String("abstract") << QLatin1String("continue") << QLatin1String("for")
                 << QLatin1String("new") << QLatin1String("switch") << QLatin1String("assert")
                 << QLatin1String("default") << QLatin1String("if") << QLatin1String("package")
                 << QLatin1String("synchronized") << QLatin1String("boolean") << QLatin1String("do")
                 << QLatin1String("goto") << QLatin1String("private") << QLatin1String("this")
                 << QLatin1String("break") << QLatin1String("double") << QLatin1String("implements")
                 << QLatin1String("protected") << QLatin1String("throw") << QLatin1String("byte")
                 << QLatin1String("else") << QLatin1String("import") << QLatin1String("public")
                 << QLatin1String("throws") << QLatin1String("case") << QLatin1String("enum")
                 << QLatin1String("instanceof") << QLatin1String("return") << QLatin1String("transient")
                 << QLatin1String("catch") << QLatin1String("extends") << QLatin1String("int")
                 << QLatin1String("short") << QLatin1String("try") << QLatin1String("char")
                 << QLatin1String("final") << QLatin1String("interface") << QLatin1String("static")
                 << QLatin1String("void") << QLatin1String("class") << QLatin1String("finally")
                 << QLatin1String("long") << QLatin1String("strictfp") << QLatin1String("volatile")
                 << QLatin1String("const") << QLatin1String("float") << QLatin1String("native")
                 << QLatin1String("super") << QLatin1String("while");
    }

    // No keywords
    int index = -1;
    while (index < packageName.length()) {
        int next = packageName.indexOf(QLatin1Char('.'), index + 1);
        if (next == -1)
            next = packageName.length();
        QString word = packageName.mid(index + 1, next - index - 1);
        if (!word.isEmpty()) {
            QChar c = word[0];
            if ((c >= QChar(QLatin1Char('0')) && c<= QChar(QLatin1Char('9')))
                   || c == QLatin1Char('_')) {
                packageName.insert(index + 1, QLatin1Char('a'));
                index = next + 1;
                continue;
            }
        }
        if (keywords.contains(word)) {
            packageName.insert(next, QLatin1String("_"));
            index = next + 1;
        } else {
            index = next;
        }
    }

    return packageName;
}

QString detectLatestAndroidPlatform(const QString &sdkPath)
{
    QDir dir(sdkPath + QLatin1String("/platforms"));
    if (!dir.exists()) {
        fprintf(stderr, "Directory %s does not exist\n", qPrintable(dir.absolutePath()));
        return QString();
    }

    QFileInfoList fileInfos = dir.entryInfoList(QDir::Dirs | QDir::NoDotAndDotDot);
    if (fileInfos.isEmpty()) {
        fprintf(stderr, "No platforms found in %s", qPrintable(dir.absolutePath()));
        return QString();
    }

    std::sort(fileInfos.begin(), fileInfos.end(), quasiLexicographicalReverseLessThan);

    QFileInfo latestPlatform = fileInfos.first();
    return latestPlatform.baseName();
}

QString packageNameFromAndroidManifest(const QString &androidManifestPath)
{
    QFile androidManifestXml(androidManifestPath);
    if (androidManifestXml.open(QIODevice::ReadOnly)) {
        QXmlStreamReader reader(&androidManifestXml);
        while (!reader.atEnd()) {
            reader.readNext();
            if (reader.isStartElement() && reader.name() == QLatin1String("manifest"))
                return cleanPackageName(
                            reader.attributes().value(QLatin1String("package")).toString());
        }
    }
    return QString();
}

bool readInputFile(Options *options)
{
    QFile file(options->inputFileName);
    if (!file.open(QIODevice::ReadOnly)) {
        fprintf(stderr, "Cannot read from input file: %s\n", qPrintable(options->inputFileName));
        return false;
    }

    QJsonDocument jsonDocument = QJsonDocument::fromJson(file.readAll());
    if (jsonDocument.isNull()) {
        fprintf(stderr, "Invalid json file: %s\n", qPrintable(options->inputFileName));
        return false;
    }

    QJsonObject jsonObject = jsonDocument.object();

    {
        QJsonValue sdkPath = jsonObject.value(QLatin1String("sdk"));
        if (sdkPath.isUndefined()) {
            fprintf(stderr, "No SDK path in json file %s\n", qPrintable(options->inputFileName));
            return false;
        }

        options->sdkPath = sdkPath.toString();

        if (options->androidPlatform.isEmpty()) {
            options->androidPlatform = detectLatestAndroidPlatform(options->sdkPath);
            if (options->androidPlatform.isEmpty())
                return false;
        } else {
            if (!QDir(options->sdkPath + QLatin1String("/platforms/") + options->androidPlatform).exists()) {
                fprintf(stderr, "Warning: Android platform '%s' does not exist in SDK.\n",
                        qPrintable(options->androidPlatform));
            }
        }
    }

    {

        const QJsonValue value = jsonObject.value(QStringLiteral("sdkBuildToolsRevision"));
        if (!value.isUndefined())
            options->sdkBuildToolsVersion = value.toString();
    }

    {
        const QJsonValue qtInstallDirectory = jsonObject.value(QStringLiteral("qt"));
        if (qtInstallDirectory.isUndefined()) {
            fprintf(stderr, "No Qt directory in json file %s\n", qPrintable(options->inputFileName));
            return false;
        }
        options->qtInstallDirectory = qtInstallDirectory.toString();
    }

    {
        const auto extraPrefixDirs = jsonObject.value(QLatin1String("extraPrefixDirs")).toArray();
        options->extraPrefixDirs.reserve(extraPrefixDirs.size());
        for (const auto &prefix : extraPrefixDirs) {
            options->extraPrefixDirs.push_back(prefix.toString());
        }
    }

    {
        const QJsonValue androidSourcesDirectory = jsonObject.value(QStringLiteral("android-package-source-directory"));
        if (!androidSourcesDirectory.isUndefined())
            options->androidSourceDirectory = androidSourcesDirectory.toString();
    }

    {
        const QJsonValue applicationBinary = jsonObject.value(QStringLiteral("application-binary"));
        if (applicationBinary.isUndefined()) {
            fprintf(stderr, "No application binary defined in json file.\n");
            return false;
        }
        options->applicationBinary = applicationBinary.toString();

        if (!QFile::exists(options->applicationBinary)) {
            fprintf(stderr, "Cannot find application binary %s.\n", qPrintable(options->applicationBinary));
            return false;
        }
    }

    {
        const QJsonValue deploymentDependencies = jsonObject.value(QStringLiteral("deployment-dependencies"));
        if (!deploymentDependencies.isUndefined()) {
            QString deploymentDependenciesString = deploymentDependencies.toString();
            const auto dependencies = deploymentDependenciesString.splitRef(QLatin1Char(','));
            for (const QStringRef &dependency : dependencies) {
                QString path = options->qtInstallDirectory + QLatin1Char('/') + dependency;
                if (QFileInfo(path).isDir()) {
                    QDirIterator iterator(path, QDirIterator::Subdirectories);
                    while (iterator.hasNext()) {
                        iterator.next();
                        if (iterator.fileInfo().isFile()) {
                            QString subPath = iterator.filePath();
                            options->qtDependencies.append(QtDependency(subPath.mid(options->qtInstallDirectory.length() + 1),
                                                                        subPath));
                        }
                    }
                } else {
                    options->qtDependencies.append(QtDependency(dependency.toString(), path));
                }
            }
        }
    }


    {
        const QJsonValue targetArchitecture = jsonObject.value(QStringLiteral("target-architecture"));
        if (targetArchitecture.isUndefined()) {
            fprintf(stderr, "No target architecture defined in json file.\n");
            return false;
        }
        options->architecture = targetArchitecture.toString();
    }

    {
        const QJsonValue ndk = jsonObject.value(QStringLiteral("ndk"));
        if (ndk.isUndefined()) {
            fprintf(stderr, "No NDK path defined in json file.\n");
            return false;
        }
        options->ndkPath = ndk.toString();
    }

    {
        const QJsonValue toolchainPrefix = jsonObject.value(QStringLiteral("toolchain-prefix"));
        if (toolchainPrefix.isUndefined()) {
            fprintf(stderr, "No toolchain prefix defined in json file.\n");
            return false;
        }
        options->toolchainPrefix = toolchainPrefix.toString();
    }

    {
        const QJsonValue toolPrefix = jsonObject.value(QStringLiteral("tool-prefix"));
        if (toolPrefix.isUndefined()) {
            fprintf(stderr, "Warning: No tool prefix defined in json file.\n");
            options->toolPrefix = options->toolchainPrefix;
        } else {
            options->toolPrefix = toolPrefix.toString();
        }
    }

    {
        const QJsonValue toolchainVersion = jsonObject.value(QStringLiteral("toolchain-version"));
        if (toolchainVersion.isUndefined()) {
            fprintf(stderr, "No toolchain version defined in json file.\n");
            return false;
        }
        options->toolchainVersion = toolchainVersion.toString();
    }

    {
        const QJsonValue ndkHost = jsonObject.value(QStringLiteral("ndk-host"));
        if (ndkHost.isUndefined()) {
            fprintf(stderr, "No NDK host defined in json file.\n");
            return false;
        }
        options->ndkHost = ndkHost.toString();
    }

    options->packageName = packageNameFromAndroidManifest(options->androidSourceDirectory + QLatin1String("/AndroidManifest.xml"));
    if (options->packageName.isEmpty())
        options->packageName = cleanPackageName(QString::fromLatin1("org.qtproject.example.%1").arg(QFileInfo(options->applicationBinary).baseName().mid(sizeof("lib") - 1)));

    {
        const QJsonValue extraLibs = jsonObject.value(QStringLiteral("android-extra-libs"));
        if (!extraLibs.isUndefined())
            options->extraLibs = extraLibs.toString().split(QLatin1Char(','), QString::SkipEmptyParts);
    }

    {
        const QJsonValue extraPlugins = jsonObject.value(QStringLiteral("android-extra-plugins"));
        if (!extraPlugins.isUndefined())
            options->extraPlugins = extraPlugins.toString().split(QLatin1Char(','));
    }

    {
        const QJsonValue stdcppPath = jsonObject.value(QStringLiteral("stdcpp-path"));
        if (!stdcppPath.isUndefined()) {
            options->stdCppPath = stdcppPath.toString();
            auto name = QFileInfo(options->stdCppPath).baseName();
            if (!name.startsWith(QLatin1String("lib"))) {
                fprintf(stderr, "Invalid STD C++ library name.\n");
                return false;
            }
            options->stdCppName = name.mid(3);
        }
    }

    {
        const QJsonValue qmlRootPath = jsonObject.value(QStringLiteral("qml-root-path"));
        if (!qmlRootPath.isUndefined())
            options->rootPath = qmlRootPath.toString();
    }

    {
        const QJsonValue qmlImportPaths = jsonObject.value(QStringLiteral("qml-import-paths"));
        if (!qmlImportPaths.isUndefined())
            options->qmlImportPaths = qmlImportPaths.toString().split(QLatin1Char(','));
    }
    return true;
}

bool copyFiles(const QDir &sourceDirectory, const QDir &destinationDirectory, bool verbose, bool forceOverwrite = false)
{
    const QFileInfoList entries = sourceDirectory.entryInfoList(QDir::NoDotAndDotDot | QDir::Files | QDir::Dirs);
    for (const QFileInfo &entry : entries) {
        if (entry.isDir()) {
            QDir dir(entry.absoluteFilePath());
            if (!destinationDirectory.mkpath(dir.dirName())) {
                fprintf(stderr, "Cannot make directory %s in %s\n", qPrintable(dir.dirName()), qPrintable(destinationDirectory.path()));
                return false;
            }

            if (!copyFiles(dir, QDir(destinationDirectory.path() + QLatin1String("/") + dir.dirName()), verbose, forceOverwrite))
                return false;
        } else {
            QString destination = destinationDirectory.absoluteFilePath(entry.fileName());
            if (!copyFileIfNewer(entry.absoluteFilePath(), destination, verbose, forceOverwrite))
                return false;
        }
    }

    return true;
}

void cleanTopFolders(const Options &options, const QDir &srcDir, const QString &dstDir)
{
    const auto dirs = srcDir.entryInfoList(QDir::NoDotAndDotDot | QDir::Dirs);
    for (const QFileInfo &dir : dirs) {
        if (dir.fileName() != QLatin1String("libs"))
            deleteMissingFiles(options, dir.absoluteFilePath(), dstDir + dir.fileName());
    }
}

void cleanAndroidFiles(const Options &options)
{
    if (!options.androidSourceDirectory.isEmpty())
        cleanTopFolders(options, options.androidSourceDirectory, options.outputDirectory);

    cleanTopFolders(options, options.qtInstallDirectory + QLatin1String("/src/android/templates"), options.outputDirectory);
}

bool copyAndroidTemplate(const Options &options, const QString &androidTemplate, const QString &outDirPrefix = QString())
{
    QDir sourceDirectory(options.qtInstallDirectory + androidTemplate);
    if (!sourceDirectory.exists()) {
        fprintf(stderr, "Cannot find template directory %s\n", qPrintable(sourceDirectory.absolutePath()));
        return false;
    }

    QString outDir = options.outputDirectory + outDirPrefix;

    if (!QDir::current().mkpath(outDir)) {
        fprintf(stderr, "Cannot create output directory %s\n", qPrintable(options.outputDirectory));
        return false;
    }

    return copyFiles(sourceDirectory, QDir(outDir), options.verbose);
}

bool copyGradleTemplate(const Options &options)
{
    QDir sourceDirectory(options.qtInstallDirectory + QLatin1String("/src/3rdparty/gradle"));
    if (!sourceDirectory.exists()) {
        fprintf(stderr, "Cannot find template directory %s\n", qPrintable(sourceDirectory.absolutePath()));
        return false;
    }

    QString outDir(options.outputDirectory);
    if (!QDir::current().mkpath(outDir)) {
        fprintf(stderr, "Cannot create output directory %s\n", qPrintable(options.outputDirectory));
        return false;
    }

    return copyFiles(sourceDirectory, QDir(outDir), options.verbose);
}

bool copyAndroidTemplate(const Options &options)
{
    if (options.verbose)
        fprintf(stdout, "Copying Android package template.\n");

    if (options.gradle && !copyGradleTemplate(options))
        return false;

    if (!copyAndroidTemplate(options, QLatin1String("/src/android/templates")))
        return false;

    if (options.gradle)
        return true;

    return copyAndroidTemplate(options, QLatin1String("/src/android/java"));
}

bool copyAndroidSources(const Options &options)
{
    if (options.androidSourceDirectory.isEmpty())
        return true;

    if (options.verbose)
        fprintf(stdout, "Copying Android sources from project.\n");

    QDir sourceDirectory(options.androidSourceDirectory);
    if (!sourceDirectory.exists()) {
        fprintf(stderr, "Cannot find android sources in %s", qPrintable(options.androidSourceDirectory));
        return false;
    }

    return copyFiles(sourceDirectory, QDir(options.outputDirectory), options.verbose, true);
}

bool copyAndroidExtraLibs(const Options &options)
{
    if (options.extraLibs.isEmpty())
        return true;

    if (options.verbose)
        fprintf(stdout, "Copying %d external libraries to package.\n", options.extraLibs.size());

    for (const QString &extraLib : options.extraLibs) {
        QFileInfo extraLibInfo(extraLib);
        if (!extraLibInfo.exists()) {
            fprintf(stderr, "External library %s does not exist!\n", qPrintable(extraLib));
            return false;
        }

        if (!extraLibInfo.fileName().startsWith(QLatin1String("lib")) || extraLibInfo.suffix() != QLatin1String("so")) {
            fprintf(stderr, "The file name of external library %s must begin with \"lib\" and end with the suffix \".so\".\n",
                    qPrintable(extraLib));
            return false;
        }

        QString destinationFile(options.outputDirectory
                                + QLatin1String("/libs/")
                                + options.architecture
                                + QLatin1Char('/')
                                + extraLibInfo.fileName());

        if (!copyFileIfNewer(extraLib, destinationFile, options.verbose))
            return false;
    }

    return true;
}

QStringList allFilesInside(const QDir& current, const QDir& rootDir)
{
    QStringList result;
    const auto dirs = current.entryList(QDir::Dirs|QDir::NoDotAndDotDot);
    const auto files = current.entryList(QDir::Files);
    result.reserve(dirs.size() + files.size());
    for (const QString &dir : dirs) {
        result += allFilesInside(QDir(current.filePath(dir)), rootDir);
    }
    for (const QString &file : files) {
        result += rootDir.relativeFilePath(current.filePath(file));
    }
    return result;
}

bool copyAndroidExtraResources(const Options &options)
{
    if (options.extraPlugins.isEmpty())
        return true;

    if (options.verbose)
        fprintf(stdout, "Copying %d external resources to package.\n", options.extraPlugins.size());

    for (const QString &extraResource : options.extraPlugins) {
        QFileInfo extraResourceInfo(extraResource);
        if (!extraResourceInfo.exists() || !extraResourceInfo.isDir()) {
            fprintf(stderr, "External resource %s does not exist or not a correct directory!\n", qPrintable(extraResource));
            return false;
        }

        QDir resourceDir(extraResource);
        QString assetsDir = options.outputDirectory + QStringLiteral("/assets/") + resourceDir.dirName() + QLatin1Char('/');
        QString libsDir = options.outputDirectory + QStringLiteral("/libs/") + options.architecture + QLatin1Char('/');

        const QStringList files = allFilesInside(resourceDir, resourceDir);
        for (const QString &resourceFile : files) {
            QString originFile(resourceDir.filePath(resourceFile));
            QString destinationFile;
            if (!resourceFile.endsWith(QLatin1String(".so"))) {
                destinationFile = assetsDir + resourceFile;
            } else {
                destinationFile = libsDir + QStringLiteral("/lib") + QString(resourceDir.dirName() + QLatin1Char('/') + resourceFile).replace(QLatin1Char('/'), QLatin1Char('_'));
            }

            if (!copyFileIfNewer(originFile, destinationFile, options.verbose))
                return false;
        }
    }

    return true;
}

bool updateFile(const QString &fileName, const QHash<QString, QString> &replacements)
{
    QFile inputFile(fileName);
    if (!inputFile.open(QIODevice::ReadOnly)) {
        fprintf(stderr, "Cannot open %s for reading.\n", qPrintable(fileName));
        return false;
    }

    // All the files we are doing substitutes in are quite small. If this
    // ever changes, this code should be updated to be more conservative.
    QByteArray contents = inputFile.readAll();

    bool hasReplacements = false;
    QHash<QString, QString>::const_iterator it;
    for (it = replacements.constBegin(); it != replacements.constEnd(); ++it) {
        if (it.key() == it.value())
            continue; // Nothing to actually replace

        forever {
            int index = contents.indexOf(it.key().toUtf8());
            if (index >= 0) {
                contents.replace(index, it.key().length(), it.value().toUtf8());
                hasReplacements = true;
            } else {
                break;
            }
        }
    }

    if (hasReplacements) {
        inputFile.close();

        if (!inputFile.open(QIODevice::WriteOnly)) {
            fprintf(stderr, "Cannot open %s for writing.\n", qPrintable(fileName));
            return false;
        }

        inputFile.write(contents);
    }

    return true;

}

bool updateLibsXml(const Options &options)
{
    if (options.verbose)
        fprintf(stdout, "  -- res/values/libs.xml\n");

    QString fileName = options.outputDirectory + QLatin1String("/res/values/libs.xml");
    if (!QFile::exists(fileName)) {
        fprintf(stderr, "Cannot find %s in prepared packaged. This file is required.\n", qPrintable(fileName));
        return false;
    }

    QString libsPath = QLatin1String("libs/") + options.architecture + QLatin1Char('/');

    QString qtLibs = QLatin1String("<item>") + options.stdCppName + QLatin1String("</item>\n");
    QString bundledInLibs;
    QString bundledInAssets;
    for (const Options::BundledFile &bundledFile : options.bundledFiles) {
        if (bundledFile.second.startsWith(QLatin1String("lib/"))) {
            QString s = bundledFile.second.mid(sizeof("lib/lib") - 1);
            s.chop(sizeof(".so") - 1);
            qtLibs += QString::fromLatin1("<item>%1</item>\n").arg(s);
        } else if (bundledFile.first.startsWith(libsPath)) {
            QString s = bundledFile.first.mid(libsPath.length());
            bundledInLibs += QString::fromLatin1("<item>%1:%2</item>\n")
                    .arg(s).arg(bundledFile.second);
        } else if (bundledFile.first.startsWith(QLatin1String("assets/"))) {
            QString s = bundledFile.first.mid(sizeof("assets/") - 1);
            bundledInAssets += QString::fromLatin1("<item>%1:%2</item>\n")
                    .arg(s).arg(bundledFile.second);
        }
    }

    if (!options.extraPlugins.isEmpty()) {
        for (const QString &extraRes : options.extraPlugins) {
            QDir resourceDir(extraRes);
            const QStringList files = allFilesInside(resourceDir, resourceDir);
            for (const QString &file : files) {
                QString destinationPath = resourceDir.dirName() + QLatin1Char('/') + file;
                if (!file.endsWith(QLatin1String(".so"))) {
                    bundledInAssets += QStringLiteral("<item>%1:%1</item>\n")
                        .arg(destinationPath);
                } else {
                    bundledInLibs += QStringLiteral("<item>lib%1:%2</item>\n")
                        .arg(QString(destinationPath).replace(QLatin1Char('/'), QLatin1Char('_')))
                        .arg(destinationPath);
                }
            }
        }
    }

    QHash<QString, QString> replacements;
    replacements[QLatin1String("<!-- %%INSERT_QT_LIBS%% -->")] = qtLibs;

    if (options.deploymentMechanism == Options::Bundled) {
        replacements[QLatin1String("<!-- %%INSERT_BUNDLED_IN_LIB%% -->")] = bundledInLibs;
        replacements[QLatin1String("<!-- %%INSERT_BUNDLED_IN_ASSETS%% -->")] = bundledInAssets;
    }

    QString extraLibs;
    if (!options.extraLibs.isEmpty()) {
        for (const QString extraLib : options.extraLibs) {
            QFileInfo extraLibInfo(extraLib);
            QString name = extraLibInfo.fileName().mid(sizeof("lib") - 1);
            name.chop(sizeof(".so") - 1);

            extraLibs += QLatin1String("<item>") + name + QLatin1String("</item>\n");
        }
    }
    replacements[QLatin1String("<!-- %%INSERT_EXTRA_LIBS%% -->")] = extraLibs;

    if (!updateFile(fileName, replacements))
        return false;

    return true;
}

bool updateStringsXml(const Options &options)
{
    if (options.verbose)
        fprintf(stdout, "  -- res/values/strings.xml\n");

    QHash<QString, QString> replacements;
    replacements[QStringLiteral("<!-- %%INSERT_APP_NAME%% -->")] = QFileInfo(options.applicationBinary).baseName().mid(sizeof("lib") - 1);

    QString fileName = options.outputDirectory + QLatin1String("/res/values/strings.xml");
    if (!QFile::exists(fileName)) {
        if (options.verbose)
            fprintf(stdout, "  -- Create strings.xml since it's missing.\n");
        QFile file(fileName);
        if (!file.open(QIODevice::WriteOnly)) {
            fprintf(stderr, "Can't open %s for writing.\n", qPrintable(fileName));
            return false;
        }
        file.write(QByteArray("<?xml version='1.0' encoding='utf-8'?><resources><string name=\"app_name\">")
                   .append(QFileInfo(options.applicationBinary).baseName().mid(sizeof("lib") - 1).toLatin1())
                   .append("</string></resources>\n"));
        return true;
    }

    if (!updateFile(fileName, replacements))
        return false;

    if (options.gradle)
        return true;

    // ant can't (easily) build multiple res folders,
    // so we need to replace the "<!-- %%INSERT_STRINGS -->" placeholder
    // from the main res folder
    QFile stringsXml(fileName);
    if (!stringsXml.open(QIODevice::ReadOnly)) {
        fprintf(stderr, "Cannot open %s for reading.\n", qPrintable(fileName));
        return false;
    }

    QXmlStreamReader reader(&stringsXml);
    while (!reader.atEnd()) {
        reader.readNext();
        if (reader.isStartElement() &&
            reader.name() == QLatin1String("string") &&
            reader.attributes().hasAttribute(QLatin1String("name")) &&
            reader.attributes().value(QLatin1String("name")) == QLatin1String("app_name")) {
            return true;
        }
    }

    replacements.clear();
    replacements[QStringLiteral("<!-- %%INSERT_STRINGS -->")] = QString::fromLatin1("<string name=\"app_name\">%1</string>\n")
                                                        .arg(QFileInfo(options.applicationBinary).baseName().mid(sizeof("lib") - 1));

    if (!updateFile(fileName, replacements))
        return false;

    return true;
}

bool updateAndroidManifest(Options &options)
{
    if (options.verbose)
        fprintf(stdout, "  -- AndroidManifest.xml \n");

    QStringList localLibs = options.localLibs;

    // If .pro file overrides dependency detection, we need to see which platform plugin they picked
    if (localLibs.isEmpty()) {
        QString plugin;
        for (const QtDependency &qtDependency : qAsConst(options.qtDependencies)) {
            if (qtDependency.relativePath.endsWith(QLatin1String("libqtforandroid.so"))
                    || qtDependency.relativePath.endsWith(QLatin1String("libqtforandroidGL.so"))) {
                if (!plugin.isEmpty() && plugin != qtDependency.relativePath) {
                    fprintf(stderr, "Both platform plugins libqtforandroid.so and libqtforandroidGL.so included in package. Please include only one.\n");
                    return false;
                }

                plugin = qtDependency.relativePath;
            }
        }

        if (plugin.isEmpty()) {
            fprintf(stderr, "No platform plugin, neither libqtforandroid.so or libqtforandroidGL.so, included in package. Please include one.\n");
            return false;
        }

        localLibs.append(plugin);
        if (options.verbose)
            fprintf(stdout, "  -- Using platform plugin %s\n", qPrintable(plugin));
    }

    bool usesGL = false;
    for (const QtDependency &qtDependency : qAsConst(options.qtDependencies)) {
        if (qtDependency.relativePath.endsWith(QLatin1String("libQt5OpenGL.so"))
                || qtDependency.relativePath.endsWith(QLatin1String("libQt5Quick.so"))) {
            usesGL = true;
            break;
        }
    }

    QHash<QString, QString> replacements;
    replacements[QLatin1String("-- %%INSERT_APP_NAME%% --")] = QFileInfo(options.applicationBinary).baseName().mid(sizeof("lib") - 1);
    replacements[QLatin1String("-- %%INSERT_APP_LIB_NAME%% --")] = QFileInfo(options.applicationBinary).baseName().mid(sizeof("lib") - 1);
    replacements[QLatin1String("-- %%INSERT_LOCAL_LIBS%% --")] = localLibs.join(QLatin1Char(':'));
    replacements[QLatin1String("-- %%INSERT_LOCAL_JARS%% --")] = options.localJars.join(QLatin1Char(':'));
    replacements[QLatin1String("-- %%INSERT_INIT_CLASSES%% --")] = options.initClasses.join(QLatin1Char(':'));
    replacements[QLatin1String("package=\"org.qtproject.example\"")] = QString::fromLatin1("package=\"%1\"").arg(options.packageName);
    replacements[QLatin1String("-- %%BUNDLE_LOCAL_QT_LIBS%% --")]
            = (options.deploymentMechanism == Options::Bundled) ? QString::fromLatin1("1") : QString::fromLatin1("0");
    replacements[QLatin1String("-- %%USE_LOCAL_QT_LIBS%% --")]
            = (options.deploymentMechanism != Options::Ministro) ? QString::fromLatin1("1") : QString::fromLatin1("0");

    QString permissions;
    for (const QString &permission : qAsConst(options.permissions))
        permissions += QString::fromLatin1("    <uses-permission android:name=\"%1\" />\n").arg(permission);
    replacements[QLatin1String("<!-- %%INSERT_PERMISSIONS -->")] = permissions;

    QString features;
    for (const QString &feature : qAsConst(options.features))
        features += QStringLiteral("    <uses-feature android:name=\"%1\" android:required=\"false\" />\n").arg(feature);
    if (usesGL)
        features += QStringLiteral("    <uses-feature android:glEsVersion=\"0x00020000\" android:required=\"true\" />");

    replacements[QLatin1String("<!-- %%INSERT_FEATURES -->")] = features;

    QString androidManifestPath = options.outputDirectory + QLatin1String("/AndroidManifest.xml");
    if (!updateFile(androidManifestPath, replacements))
        return false;

    // read the package, min & target sdk API levels from manifest file.
    bool checkOldAndroidLabelString = false;
    QFile androidManifestXml(androidManifestPath);
    if (androidManifestXml.exists()) {
        if (!androidManifestXml.open(QIODevice::ReadOnly)) {
            fprintf(stderr, "Cannot open %s for reading.\n", qPrintable(androidManifestPath));
            return false;
        }

        QXmlStreamReader reader(&androidManifestXml);
        while (!reader.atEnd()) {
            reader.readNext();

            if (reader.isStartElement()) {
                if (reader.name() == QLatin1String("manifest")) {
                    if (!reader.attributes().hasAttribute(QLatin1String("package"))) {
                        fprintf(stderr, "Invalid android manifest file: %s\n", qPrintable(androidManifestPath));
                        return false;
                    }
                    options.packageName = reader.attributes().value(QLatin1String("package")).toString();
                } else if (reader.name() == QLatin1String("uses-sdk")) {
                    if (reader.attributes().hasAttribute(QLatin1String("android:minSdkVersion")))
                        if (reader.attributes().value(QLatin1String("android:minSdkVersion")).toInt() < 16) {
                            fprintf(stderr, "Invalid minSdkVersion version, minSdkVersion must be >= 16\n");
                            return false;
                        }
                } else if ((reader.name() == QLatin1String("application") ||
                            reader.name() == QLatin1String("activity")) &&
                           reader.attributes().hasAttribute(QLatin1String("android:label")) &&
                           reader.attributes().value(QLatin1String("android:label")) == QLatin1String("@string/app_name")) {
                    checkOldAndroidLabelString = true;
                }
            }
        }

        if (reader.hasError()) {
            fprintf(stderr, "Error in %s: %s\n", qPrintable(androidManifestPath), qPrintable(reader.errorString()));
            return false;
        }
    } else {
        fprintf(stderr, "No android manifest file");
        return false;
    }

    if (checkOldAndroidLabelString)
        updateStringsXml(options);

    return true;
}

bool updateAndroidFiles(Options &options)
{
    if (options.verbose)
        fprintf(stdout, "Updating Android package files with project settings.\n");

    if (!updateLibsXml(options))
        return false;

    if (!updateAndroidManifest(options))
        return false;

    return true;
}

static QString absoluteFilePath(const Options *options, const QString &relativeFileName)
{
    for (const auto &prefix : options->extraPrefixDirs) {
        const QString path = prefix + QLatin1Char('/') + relativeFileName;
        if (QFile::exists(path))
            return path;
    }
    return options->qtInstallDirectory + QLatin1Char('/') + relativeFileName;
}

QList<QtDependency> findFilesRecursively(const Options &options, const QFileInfo &info, const QString &rootPath)
{
    if (!info.exists())
        return QList<QtDependency>();

    if (info.isDir()) {
        QList<QtDependency> ret;

        QDir dir(info.filePath());
        const QStringList entries = dir.entryList(QDir::Files | QDir::Dirs | QDir::NoDotAndDotDot);

        for (const QString &entry : entries) {
            QString s = info.absoluteFilePath() + QLatin1Char('/') + entry;
            ret += findFilesRecursively(options, s, rootPath);
        }

        return ret;
    } else {
        return QList<QtDependency>() << QtDependency(info.absoluteFilePath().mid(rootPath.length()), info.absoluteFilePath());
    }
}

QList<QtDependency> findFilesRecursively(const Options &options, const QString &fileName)
{
    for (const auto &prefix : options.extraPrefixDirs) {
        QFileInfo info(prefix + QLatin1Char('/') + fileName);
        if (info.exists())
            return findFilesRecursively(options, info, prefix + QLatin1Char('/'));
    }
    QFileInfo info(options.qtInstallDirectory + QLatin1Char('/') + fileName);
    return findFilesRecursively(options, info, options.qtInstallDirectory + QLatin1Char('/'));
}

bool readAndroidDependencyXml(Options *options,
                              const QString &moduleName,
                              QSet<QString> *usedDependencies,
                              QSet<QString> *remainingDependencies)
{
    QString androidDependencyName = absoluteFilePath(options, QString::fromLatin1("/lib/%1-android-dependencies.xml").arg(moduleName));

    QFile androidDependencyFile(androidDependencyName);
    if (androidDependencyFile.exists()) {
        if (options->verbose)
            fprintf(stdout, "Reading Android dependencies for %s\n", qPrintable(moduleName));

        if (!androidDependencyFile.open(QIODevice::ReadOnly)) {
            fprintf(stderr, "Cannot open %s for reading.\n", qPrintable(androidDependencyName));
            return false;
        }

        QXmlStreamReader reader(&androidDependencyFile);
        while (!reader.atEnd()) {
            reader.readNext();

            if (reader.isStartElement()) {
                if (reader.name() == QLatin1String("bundled")) {
                    if (!reader.attributes().hasAttribute(QLatin1String("file"))) {
                        fprintf(stderr, "Invalid android dependency file: %s\n", qPrintable(androidDependencyName));
                        return false;
                    }

                    QString file = reader.attributes().value(QLatin1String("file")).toString();

                    // Special case, since this is handled by qmlimportscanner instead
                    if (!options->rootPath.isEmpty() && (file == QLatin1String("qml") || file == QLatin1String("qml/")))
                        continue;

                    const QList<QtDependency> fileNames = findFilesRecursively(*options, file);
                    for (const QtDependency &fileName : fileNames) {
                        if (usedDependencies->contains(fileName.absolutePath))
                            continue;

                        usedDependencies->insert(fileName.absolutePath);

                        if (options->verbose)
                            fprintf(stdout, "Appending dependency from xml: %s\n", qPrintable(fileName.relativePath));

                        options->qtDependencies.append(fileName);
                    }
                } else if (reader.name() == QLatin1String("jar")) {
                    int bundling = reader.attributes().value(QLatin1String("bundling")).toInt();
                    QString fileName = reader.attributes().value(QLatin1String("file")).toString();
                    if (bundling == (options->deploymentMechanism == Options::Bundled)) {
                        QtDependency dependency(fileName, absoluteFilePath(options, fileName));
                        if (!usedDependencies->contains(dependency.absolutePath)) {
                            options->qtDependencies.append(dependency);
                            usedDependencies->insert(dependency.absolutePath);
                        }
                    }

                    if (!fileName.isEmpty())
                        options->localJars.append(fileName);

                    if (reader.attributes().hasAttribute(QLatin1String("initClass"))) {
                        options->initClasses.append(reader.attributes().value(QLatin1String("initClass")).toString());
                    }
                } else if (reader.name() == QLatin1String("lib")) {
                    QString fileName = reader.attributes().value(QLatin1String("file")).toString();
                    if (reader.attributes().hasAttribute(QLatin1String("replaces"))) {
                        QString replaces = reader.attributes().value(QLatin1String("replaces")).toString();
                        for (int i=0; i<options->localLibs.size(); ++i) {
                            if (options->localLibs.at(i) == replaces) {
                                options->localLibs[i] = fileName;
                                break;
                            }
                        }
                    } else if (!fileName.isEmpty()) {
                        options->localLibs.append(fileName);
                    }
                    if (fileName.endsWith(QLatin1String(".so"))) {
                        remainingDependencies->insert(fileName);
                    }
                } else if (reader.name() == QLatin1String("permission")) {
                    QString name = reader.attributes().value(QLatin1String("name")).toString();
                    options->permissions.append(name);
                } else if (reader.name() == QLatin1String("feature")) {
                    QString name = reader.attributes().value(QLatin1String("name")).toString();
                    options->features.append(name);
                }
            }
        }

        if (reader.hasError()) {
            fprintf(stderr, "Error in %s: %s\n", qPrintable(androidDependencyName), qPrintable(reader.errorString()));
            return false;
        }
    } else if (options->verbose) {
        fprintf(stdout, "No android dependencies for %s\n", qPrintable(moduleName));
    }

    return true;
}

QStringList getQtLibsFromElf(const Options &options, const QString &fileName)
{
    QString readElf = options.ndkPath
            + QLatin1String("/toolchains/")
            + options.toolchainPrefix
            + QLatin1Char('-')
            + options.toolchainVersion
            + QLatin1String("/prebuilt/")
            + options.ndkHost
            + QLatin1String("/bin/")
            + options.toolPrefix
            + QLatin1String("-readelf");
#if defined(Q_OS_WIN32)
    readElf += QLatin1String(".exe");
#endif

    if (!QFile::exists(readElf)) {
        fprintf(stderr, "Command does not exist: %s\n", qPrintable(readElf));
        return QStringList();
    }

    readElf = QString::fromLatin1("%1 -d -W %2").arg(shellQuote(readElf)).arg(shellQuote(fileName));

    FILE *readElfCommand = openProcess(readElf);
    if (readElfCommand == 0) {
        fprintf(stderr, "Cannot execute command %s", qPrintable(readElf));
        return QStringList();
    }

    QStringList ret;

    char buffer[512];
    while (fgets(buffer, sizeof(buffer), readElfCommand) != 0) {
        QByteArray line = QByteArray::fromRawData(buffer, qstrlen(buffer));
        if (line.contains("(NEEDED)") && line.contains("Shared library:") ) {
            const int pos = line.lastIndexOf('[') + 1;
            QString libraryName = QLatin1String("lib/") + QString::fromLatin1(line.mid(pos, line.length() - pos - 2));
            if (QFile::exists(absoluteFilePath(&options, libraryName))) {
                ret += libraryName;
            }

        }
    }

    pclose(readElfCommand);

    return ret;
}

bool readDependenciesFromElf(Options *options,
                             const QString &fileName,
                             QSet<QString> *usedDependencies,
                             QSet<QString> *remainingDependencies)
{
    // Get dependencies on libraries in $QTDIR/lib
    const QStringList dependencies = getQtLibsFromElf(*options, fileName);

    if (options->verbose) {
        fprintf(stdout, "Reading dependencies from %s\n", qPrintable(fileName));
        for (const QString &dep : dependencies)
            fprintf(stdout, "      %s\n", qPrintable(dep));
    }
    // Recursively add dependencies from ELF and supplementary XML information
    QList<QString> dependenciesToCheck;
    for (const QString &dependency : dependencies) {
        if (usedDependencies->contains(dependency))
            continue;

        QString absoluteDependencyPath = absoluteFilePath(options, dependency);
        usedDependencies->insert(dependency);
        if (!readDependenciesFromElf(options,
                              absoluteDependencyPath,
                              usedDependencies,
                              remainingDependencies)) {
            return false;
        }

        options->qtDependencies.append(QtDependency(dependency, absoluteDependencyPath));
        if (options->verbose)
            fprintf(stdout, "Appending dependency: %s\n", qPrintable(dependency));
        dependenciesToCheck.append(dependency);
    }

    for (const QString &dependency : qAsConst(dependenciesToCheck)) {
        QString qtBaseName = dependency.mid(sizeof("lib/lib") - 1);
        qtBaseName = qtBaseName.left(qtBaseName.size() - (sizeof(".so") - 1));
        if (!readAndroidDependencyXml(options, qtBaseName, usedDependencies, remainingDependencies)) {
            return false;
        }
    }

    return true;
}

bool goodToCopy(const Options *options, const QString &file, QStringList *unmetDependencies);

bool scanImports(Options *options, QSet<QString> *usedDependencies)
{
    if (options->verbose)
        fprintf(stdout, "Scanning for QML imports.\n");

    QString qmlImportScanner = options->qtInstallDirectory + QLatin1String("/bin/qmlimportscanner");
#if defined(Q_OS_WIN32)
    qmlImportScanner += QLatin1String(".exe");
#endif

    if (!QFile::exists(qmlImportScanner)) {
        fprintf(stderr, "qmlimportscanner not found: %s\n", qPrintable(qmlImportScanner));
        return true;
    }

    QString rootPath = options->rootPath;
    if (rootPath.isEmpty())
        rootPath = QFileInfo(options->inputFileName).absolutePath();
    else
        rootPath = QFileInfo(rootPath).absoluteFilePath();

    if (!rootPath.endsWith(QLatin1Char('/')))
        rootPath += QLatin1Char('/');

    QStringList importPaths;
    importPaths += shellQuote(options->qtInstallDirectory + QLatin1String("/qml"));
    importPaths += rootPath;
    for (const QString &qmlImportPath : qAsConst(options->qmlImportPaths))
        importPaths += shellQuote(qmlImportPath);

    qmlImportScanner += QString::fromLatin1(" -rootPath %1 -importPath %2")
            .arg(shellQuote(rootPath))
            .arg(importPaths.join(QLatin1Char(' ')));

    FILE *qmlImportScannerCommand = popen(qmlImportScanner.toLocal8Bit().constData(), "r");
    if (qmlImportScannerCommand == 0) {
        fprintf(stderr, "Couldn't run qmlimportscanner.\n");
        return false;
    }

    QByteArray output;
    char buffer[512];
    while (fgets(buffer, sizeof(buffer), qmlImportScannerCommand) != 0)
        output += QByteArray(buffer, qstrlen(buffer));

    QJsonDocument jsonDocument = QJsonDocument::fromJson(output);
    if (jsonDocument.isNull()) {
        fprintf(stderr, "Invalid json output from qmlimportscanner.\n");
        return false;
    }

    QJsonArray jsonArray = jsonDocument.array();
    for (int i=0; i<jsonArray.count(); ++i) {
        QJsonValue value = jsonArray.at(i);
        if (!value.isObject()) {
            fprintf(stderr, "Invalid format of qmlimportscanner output.\n");
            return false;
        }

        QJsonObject object = value.toObject();
        QString path = object.value(QLatin1String("path")).toString();
        if (path.isEmpty()) {
            fprintf(stderr, "Warning: QML import could not be resolved in any of the import paths: %s\n",
                    qPrintable(object.value(QLatin1String("name")).toString()));
        } else {
            if (options->verbose)
                fprintf(stdout, "  -- Adding '%s' as QML dependency\n", path.toLocal8Bit().constData());

            QFileInfo info(path);

            // The qmlimportscanner sometimes outputs paths that do not exist.
            if (!info.exists()) {
                if (options->verbose)
                    fprintf(stdout, "    -- Skipping because file does not exist.\n");
                continue;
            }

            QString absolutePath = info.absolutePath();
            if (!absolutePath.endsWith(QLatin1Char('/')))
                absolutePath += QLatin1Char('/');

            if (absolutePath.startsWith(rootPath)) {
                if (options->verbose)
                    fprintf(stdout, "    -- Skipping because file is in QML root path.\n");
                continue;
            }

            QString importPathOfThisImport;
            for (const QString &importPath : qAsConst(importPaths)) {
#if defined(Q_OS_WIN32)
                Qt::CaseSensitivity caseSensitivity = Qt::CaseInsensitive;
#else
                Qt::CaseSensitivity caseSensitivity = Qt::CaseSensitive;
#endif
                QString cleanImportPath = QDir::cleanPath(importPath);
                if (info.absoluteFilePath().startsWith(cleanImportPath, caseSensitivity)) {
                    importPathOfThisImport = importPath;
                    break;
                }
            }

            if (importPathOfThisImport.isEmpty()) {
                fprintf(stderr, "Import found outside of import paths: %s.\n", qPrintable(info.absoluteFilePath()));
                return false;
            }

            QDir dir(importPathOfThisImport);
            importPathOfThisImport = dir.absolutePath() + QLatin1Char('/');

            const QList<QtDependency> fileNames = findFilesRecursively(*options, info, importPathOfThisImport);
            for (QtDependency fileName : fileNames) {
                if (usedDependencies->contains(fileName.absolutePath))
                    continue;

                usedDependencies->insert(fileName.absolutePath);

                if (options->verbose)
                    fprintf(stdout, "    -- Appending dependency found by qmlimportscanner: %s\n", qPrintable(fileName.absolutePath));

                // Put all imports in default import path in assets
                fileName.relativePath.prepend(QLatin1String("qml/"));
                options->qtDependencies.append(fileName);

                if (fileName.absolutePath.endsWith(QLatin1String(".so"))) {
                    QSet<QString> remainingDependencies;
                    if (!readDependenciesFromElf(options, fileName.absolutePath, usedDependencies, &remainingDependencies))
                        return false;

                }
            }
        }
    }

    return true;
}

bool readDependencies(Options *options)
{
    if (options->verbose)
        fprintf(stdout, "Detecting dependencies of application.\n");

    // Override set in .pro file
    if (!options->qtDependencies.isEmpty()) {
        if (options->verbose)
            fprintf(stdout, "\tDependencies explicitly overridden in .pro file. No detection needed.\n");
        return true;
    }

    QSet<QString> usedDependencies;
    QSet<QString> remainingDependencies;

    // Add dependencies of application binary first
    if (!readDependenciesFromElf(options, options->applicationBinary, &usedDependencies, &remainingDependencies))
        return false;

    // Jam in the dependencies of the platform plugin, since the application will crash without it
    if (!readDependenciesFromElf(options, options->qtInstallDirectory + QLatin1String("/plugins/platforms/android/libqtforandroid.so"), &usedDependencies, &remainingDependencies))
        return false;

    while (!remainingDependencies.isEmpty()) {
        QSet<QString>::iterator start = remainingDependencies.begin();
        QString fileName = absoluteFilePath(options, *start);
        remainingDependencies.erase(start);

        QStringList unmetDependencies;
        if (goodToCopy(options, fileName, &unmetDependencies)) {
            bool ok = readDependenciesFromElf(options, fileName, &usedDependencies, &remainingDependencies);
            if (!ok)
                return false;
        } else {
            fprintf(stdout, "Skipping %s due to unmet dependencies: %s\n",
                    qPrintable(fileName),
                    qPrintable(unmetDependencies.join(QLatin1Char(','))));
        }
    }

    QStringList::iterator it = options->localLibs.begin();
    while (it != options->localLibs.end()) {
        QStringList unmetDependencies;
<<<<<<< HEAD
        if (!goodToCopy(options, absoluteFilePath(options, *it), &unmetDependencies)) {
            if (options->verbose) {
                fprintf(stdout, "Skipping %s due to unmet dependencies: %s\n",
                        qPrintable(*it),
                        qPrintable(unmetDependencies.join(QLatin1Char(','))));
            }
=======
        if (!goodToCopy(options, qtDir + *it, &unmetDependencies)) {
            fprintf(stdout, "Skipping %s due to unmet dependencies: %s\n",
                    qPrintable(*it),
                    qPrintable(unmetDependencies.join(QLatin1Char(','))));
>>>>>>> 36c5496a
            it = options->localLibs.erase(it);
        } else {
            ++it;
        }
    }

    if (!options->rootPath.isEmpty() && !scanImports(options, &usedDependencies))
        return false;

    return true;
}

bool stripFile(const Options &options, const QString &fileName)
{
    QString strip = options.ndkPath
            + QLatin1String("/toolchains/")
            + options.toolchainPrefix
            + QLatin1Char('-')
            + options.toolchainVersion
            + QLatin1String("/prebuilt/")
            + options.ndkHost
            + QLatin1String("/bin/")
            + options.toolPrefix
            + QLatin1String("-strip");
#if defined(Q_OS_WIN32)
    strip += QLatin1String(".exe");
#endif

    if (!QFile::exists(strip)) {
        fprintf(stderr, "Command does not exist: %s\n", qPrintable(strip));
        return false;
    }

    strip = QString::fromLatin1("%1 %2").arg(shellQuote(strip)).arg(shellQuote(fileName));

    FILE *stripCommand = openProcess(strip);
    if (stripCommand == 0) {
        fprintf(stderr, "Cannot execute command %s", qPrintable(strip));
        return false;
    }

    pclose(stripCommand);

    return true;
}

bool stripLibraries(const Options &options)
{
    if (options.verbose)
        fprintf(stdout, "Stripping libraries to minimize size.\n");


    QString libraryPath = options.outputDirectory
            + QLatin1String("/libs/")
            + options.architecture;
    const QStringList libraries = QDir(libraryPath).entryList(QDir::Files);
    for (const QString &library : libraries) {
        if (library.endsWith(QLatin1String(".so"))) {
            if (!stripFile(options, libraryPath + QLatin1Char('/') + library))
                return false;
        }
    }


    return true;
}

bool containsApplicationBinary(const Options &options)
{
    if (options.verbose)
        fprintf(stdout, "Checking if application binary is in package.\n");

    QFileInfo applicationBinary(options.applicationBinary);
    QString destinationFileName = options.outputDirectory
            + QLatin1String("/libs/")
            + options.architecture
            + QLatin1Char('/')
            + applicationBinary.fileName();

    if (!QFile::exists(destinationFileName)) {
#if defined(Q_OS_WIN32)
        QLatin1String makeTool("mingw32-make"); // Only Mingw host builds supported on Windows currently
#else
        QLatin1String makeTool("make");
#endif

        fprintf(stderr, "Application binary is not in output directory: %s. Please run '%s install INSTALL_ROOT=%s' first.\n",
                qPrintable(destinationFileName),
                qPrintable(makeTool),
                qPrintable(options.outputDirectory));
        return false;
    }

    return true;
}

FILE *runAdb(const Options &options, const QString &arguments)
{
    QString adb = options.sdkPath + QLatin1String("/platform-tools/adb");
#if defined(Q_OS_WIN32)
    adb += QLatin1String(".exe");
#endif

    if (!QFile::exists(adb)) {
        fprintf(stderr, "Cannot find adb tool: %s\n", qPrintable(adb));
        return 0;
    }
    QString installOption;
    if (!options.installLocation.isEmpty())
        installOption = QLatin1String(" -s ") + shellQuote(options.installLocation);

    adb = QString::fromLatin1("%1%2 %3").arg(shellQuote(adb)).arg(installOption).arg(arguments);

    if (options.verbose)
        fprintf(stdout, "Running command \"%s\"\n", adb.toLocal8Bit().constData());

    FILE *adbCommand = openProcess(adb);
    if (adbCommand == 0) {
        fprintf(stderr, "Cannot start adb: %s\n", qPrintable(adb));
        return 0;
    }

    return adbCommand;
}

bool goodToCopy(const Options *options, const QString &file, QStringList *unmetDependencies)
{
    if (!file.endsWith(QLatin1String(".so")))
        return true;

    bool ret = true;
    const auto libs = getQtLibsFromElf(*options, file);
    for (const QString &lib : libs) {
        if (!options->qtDependencies.contains(QtDependency(lib, absoluteFilePath(options, lib)))) {
            ret = false;
            unmetDependencies->append(lib);
        }
    }

    return ret;
}

bool copyQtFiles(Options *options)
{
    if (options->verbose) {
        switch (options->deploymentMechanism) {
        case Options::Bundled:
            fprintf(stdout, "Copying %d dependencies from Qt into package.\n", options->qtDependencies.size());
            break;
        case Options::Ministro:
            fprintf(stdout, "Setting %d dependencies from Qt in package.\n", options->qtDependencies.size());
            break;
        };
    }

    if (!options->build)
        return true;

    QString libsDirectory = QLatin1String("libs/");

    // Copy other Qt dependencies
    QString libDestinationDirectory = libsDirectory + options->architecture + QLatin1Char('/');
    QString assetsDestinationDirectory = QLatin1String("assets/--Added-by-androiddeployqt--/");
    for (const QtDependency &qtDependency : qAsConst(options->qtDependencies)) {
        QString sourceFileName = qtDependency.absolutePath;
        QString destinationFileName;

        if (qtDependency.relativePath.endsWith(QLatin1String(".so"))) {
            QString garbledFileName;
            if (qtDependency.relativePath.startsWith(QLatin1String("lib/"))) {
                garbledFileName = qtDependency.relativePath.mid(sizeof("lib/") - 1);
            } else {
                garbledFileName = QLatin1String("lib")
                                + QString(qtDependency.relativePath).replace(QLatin1Char('/'), QLatin1Char('_'));

            }
            destinationFileName = libDestinationDirectory + garbledFileName;

        } else if (qtDependency.relativePath.startsWith(QLatin1String("jar/"))) {
            destinationFileName = libsDirectory + qtDependency.relativePath.mid(sizeof("jar/") - 1);
        } else {
            destinationFileName = assetsDestinationDirectory + qtDependency.relativePath;
        }

        if (!QFile::exists(sourceFileName)) {
            fprintf(stderr, "Source Qt file does not exist: %s.\n", qPrintable(sourceFileName));
            return false;
        }

        QStringList unmetDependencies;
        if (!goodToCopy(options, sourceFileName, &unmetDependencies)) {
            fprintf(stdout, "  -- Skipping %s. It has unmet dependencies: %s.\n",
                    qPrintable(sourceFileName),
                    qPrintable(unmetDependencies.join(QLatin1Char(','))));
            continue;
        }

        if (options->deploymentMechanism == Options::Bundled
                && !copyFileIfNewer(sourceFileName,
                                    options->outputDirectory + QLatin1Char('/') + destinationFileName,
                                    options->verbose)) {
            return false;
        }

        options->bundledFiles += qMakePair(destinationFileName, qtDependency.relativePath);
    }

    return true;
}

QStringList getLibraryProjectsInOutputFolder(const Options &options)
{
    QStringList ret;

    QFile file(options.outputDirectory + QLatin1String("/project.properties"));
    if (file.open(QIODevice::ReadOnly)) {
        while (!file.atEnd()) {
            QByteArray line = file.readLine().trimmed();
            if (line.startsWith("android.library.reference")) {
                int equalSignIndex = line.indexOf('=');
                if (equalSignIndex >= 0) {
                    QString path = QString::fromLocal8Bit(line.mid(equalSignIndex + 1));

                    QFileInfo info(options.outputDirectory + QLatin1Char('/') + path);
                    if (QDir::isRelativePath(path)
                            && info.exists()
                            && info.isDir()
                            && info.canonicalFilePath().startsWith(options.outputDirectory)) {
                        ret += info.canonicalFilePath();
                    }
                }
            }
        }
    }

    return ret;
}

bool createAndroidProject(const Options &options)
{
    if (options.verbose)
        fprintf(stdout, "Running Android tool to create package definition.\n");

    QString androidToolExecutable = options.sdkPath + QLatin1String("/tools/android");
#if defined(Q_OS_WIN32)
    androidToolExecutable += QLatin1String(".bat");
#endif

    if (!QFile::exists(androidToolExecutable)) {
        fprintf(stderr, "Cannot find Android tool: %s\n", qPrintable(androidToolExecutable));
        return false;
    }

    QString androidTool = QString::fromLatin1("%1 update project --path %2 --target %3 --name QtApp")
                            .arg(shellQuote(androidToolExecutable))
                            .arg(shellQuote(options.outputDirectory))
                            .arg(shellQuote(options.androidPlatform));

    if (options.verbose)
        fprintf(stdout, "  -- Command: %s\n", qPrintable(androidTool));

    FILE *androidToolCommand = openProcess(androidTool);
    if (androidToolCommand == 0) {
        fprintf(stderr, "Cannot run command '%s'\n", qPrintable(androidTool));
        return false;
    }

    pclose(androidToolCommand);

    // If the project has subprojects inside the current folder, we need to also run android update on these.
    const QStringList libraryProjects = getLibraryProjectsInOutputFolder(options);
    for (const QString &libraryProject : libraryProjects) {
        if (options.verbose)
            fprintf(stdout, "Updating subproject %s\n", qPrintable(libraryProject));

        androidTool = QString::fromLatin1("%1 update lib-project --path %2 --target %3")
                .arg(shellQuote(androidToolExecutable))
                .arg(shellQuote(libraryProject))
                .arg(shellQuote(options.androidPlatform));

        if (options.verbose)
            fprintf(stdout, "  -- Command: %s\n", qPrintable(androidTool));

        FILE *androidToolCommand = popen(androidTool.toLocal8Bit().constData(), "r");
        if (androidToolCommand == 0) {
            fprintf(stderr, "Cannot run command '%s'\n", qPrintable(androidTool));
            return false;
        }

        pclose(androidToolCommand);
    }

    return true;
}

QString findInPath(const QString &fileName)
{
    const QString path = QString::fromLocal8Bit(qgetenv("PATH"));
#if defined(Q_OS_WIN32)
    QLatin1Char separator(';');
#else
    QLatin1Char separator(':');
#endif

    const QStringList paths = path.split(separator);
    for (const QString &path : paths) {
        QFileInfo fileInfo(path + QLatin1Char('/') + fileName);
        if (fileInfo.exists() && fileInfo.isFile() && fileInfo.isExecutable())
            return path + QLatin1Char('/') + fileName;
    }

    return QString();
}

bool buildAntProject(const Options &options)
{
    if (options.verbose)
        fprintf(stdout, "Building Android package using ant.\n");

    QString antTool = options.antTool;
    if (antTool.isEmpty()) {
#if defined(Q_OS_WIN32)
        antTool = findInPath(QLatin1String("ant.bat"));
#else
        antTool = findInPath(QLatin1String("ant"));
#endif
    }

    if (antTool.isEmpty()) {
        fprintf(stderr, "Cannot find ant in PATH. Please use --ant option to pass in the correct path.\n");
        return false;
    }

    if (options.verbose)
        fprintf(stdout, "Using ant: %s\n", qPrintable(antTool));

    QString oldPath = QDir::currentPath();
    if (!QDir::setCurrent(options.outputDirectory)) {
        fprintf(stderr, "Cannot current path to %s\n", qPrintable(options.outputDirectory));
        return false;
    }

    QString ant = QString::fromLatin1("%1 %2").arg(shellQuote(antTool)).arg(options.releasePackage ? QLatin1String(" release") : QLatin1String(" debug"));

    FILE *antCommand = openProcess(ant);
    if (antCommand == 0) {
        fprintf(stderr, "Cannot run ant command: %s\n.", qPrintable(ant));
        return false;
    }

    char buffer[512];
    while (fgets(buffer, sizeof(buffer), antCommand) != 0) {
        fprintf(stdout, "%s", buffer);
        fflush(stdout);
    }

    int errorCode = pclose(antCommand);
    if (errorCode != 0) {
        fprintf(stderr, "Building the android package failed!\n");
        if (!options.verbose)
            fprintf(stderr, "  -- For more information, run this command with --verbose.\n");
        return false;
    }

    if (!QDir::setCurrent(oldPath)) {
        fprintf(stderr, "Cannot change back to old path: %s\n", qPrintable(oldPath));
        return false;
    }

    return true;
}

typedef QMap<QByteArray, QByteArray> GradleProperties;

static GradleProperties readGradleProperties(const QString &path)
{
    GradleProperties properties;
    QFile file(path);
    if (!file.open(QIODevice::ReadOnly))
        return properties;

    const auto lines = file.readAll().split('\n');
    for (const QByteArray &line : lines) {
        if (line.trimmed().startsWith('#'))
            continue;

        QList<QByteArray> prop(line.split('='));
        if (prop.size() > 1)
            properties[prop.at(0).trimmed()] = prop.at(1).trimmed();
    }
    file.close();
    return properties;
}

static bool mergeGradleProperties(const QString &path, GradleProperties properties)
{
    QFile::remove(path + QLatin1Char('~'));
    QFile::rename(path, path + QLatin1Char('~'));
    QFile file(path);
    if (!file.open(QIODevice::Truncate | QIODevice::WriteOnly | QIODevice::Text)) {
        fprintf(stderr, "Can't open file: %s for writing\n", qPrintable(file.fileName()));
        return false;
    }

    QFile oldFile(path + QLatin1Char('~'));
    if (oldFile.open(QIODevice::ReadOnly)) {
        while (!oldFile.atEnd()) {
            QByteArray line(oldFile.readLine());
            QList<QByteArray> prop(line.split('='));
            if (prop.size() > 1) {
                GradleProperties::iterator it = properties.find(prop.at(0).trimmed());
                if (it != properties.end()) {
                    file.write(it.key() + '=' + it.value() + '\n');
                    properties.erase(it);
                    continue;
                }
            }
            file.write(line);
        }
        oldFile.close();
    }

    for (GradleProperties::const_iterator it = properties.begin(); it != properties.end(); ++it)
        file.write(it.key() + '=' + it.value() + '\n');

    file.close();
    return true;
}

bool buildGradleProject(const Options &options)
{
    GradleProperties localProperties;
    localProperties["sdk.dir"] = options.sdkPath.toLocal8Bit();

    if (!mergeGradleProperties(options.outputDirectory + QLatin1String("local.properties"), localProperties))
        return false;

    QString gradlePropertiesPath = options.outputDirectory + QLatin1String("gradle.properties");
    GradleProperties gradleProperties = readGradleProperties(gradlePropertiesPath);
    gradleProperties["buildDir"] = "build";
    gradleProperties["qt5AndroidDir"] = (options.qtInstallDirectory + QLatin1String("/src/android/java")).toUtf8();
    gradleProperties["androidCompileSdkVersion"] = options.androidPlatform.split(QLatin1Char('-')).last().toLocal8Bit();
    if (gradleProperties["androidBuildToolsVersion"].isEmpty())
        gradleProperties["androidBuildToolsVersion"] = options.sdkBuildToolsVersion.toLocal8Bit();

    if (!mergeGradleProperties(gradlePropertiesPath, gradleProperties))
        return false;

#if defined(Q_OS_WIN32)
    QString gradlePath(options.outputDirectory + QLatin1String("gradlew.bat"));
#else
    QString gradlePath(options.outputDirectory + QLatin1String("gradlew"));
    {
        QFile f(gradlePath);
        if (!f.setPermissions(f.permissions() | QFileDevice::ExeUser))
            fprintf(stderr, "Cannot set permissions  %s\n", qPrintable(gradlePath));
    }
#endif

    QString oldPath = QDir::currentPath();
    if (!QDir::setCurrent(options.outputDirectory)) {
        fprintf(stderr, "Cannot current path to %s\n", qPrintable(options.outputDirectory));
        return false;
    }

    QString commandLine = QString::fromLatin1("%1 --no-daemon %2").arg(shellQuote(gradlePath)).arg(options.releasePackage ? QLatin1String(" assembleRelease") : QLatin1String(" assembleDebug"));
    if (options.verbose)
        commandLine += QLatin1String(" --info");

    FILE *gradleCommand = openProcess(commandLine);
    if (gradleCommand == 0) {
        fprintf(stderr, "Cannot run gradle command: %s\n.", qPrintable(commandLine));
        return false;
    }

    char buffer[512];
    while (fgets(buffer, sizeof(buffer), gradleCommand) != 0) {
        fprintf(stdout, "%s", buffer);
        fflush(stdout);
    }

    int errorCode = pclose(gradleCommand);
    if (errorCode != 0) {
        fprintf(stderr, "Building the android package failed!\n");
        if (!options.verbose)
            fprintf(stderr, "  -- For more information, run this command with --verbose.\n");
        return false;
    }

    if (!QDir::setCurrent(oldPath)) {
        fprintf(stderr, "Cannot change back to old path: %s\n", qPrintable(oldPath));
        return false;
    }

    return true;
}

bool buildAndroidProject(const Options &options)
{
    return options.gradle ? buildGradleProject(options)
                          : buildAntProject(options);
}

bool uninstallApk(const Options &options)
{
    if (options.verbose)
        fprintf(stdout, "Uninstalling old Android package %s if present.\n", qPrintable(options.packageName));


    FILE *adbCommand = runAdb(options, QLatin1String(" uninstall ") + shellQuote(options.packageName));
    if (adbCommand == 0)
        return false;

    if (options.verbose || mustReadOutputAnyway) {
        char buffer[512];
        while (fgets(buffer, sizeof(buffer), adbCommand) != 0)
            if (options.verbose)
                fprintf(stdout, "%s", buffer);
    }

    int returnCode = pclose(adbCommand);
    if (returnCode != 0) {
        fprintf(stderr, "Warning: Uninstall failed!\n");
        if (!options.verbose)
            fprintf(stderr, "  -- Run with --verbose for more information.\n");
        return false;
    }

    return true;
}

enum PackageType {
    UnsignedAPK,
    SignedAPK
};

QString apkPath(const Options &options, PackageType pt)
{
    QString path(options.outputDirectory);
    if (options.gradle) {
        path += QLatin1String("/build/outputs/apk/");
        QString buildType(options.releasePackage ? QLatin1String("release/") : QLatin1String("debug/"));
        if (QDir(path + buildType).exists())
            path += buildType;
        path += QDir(options.outputDirectory).dirName() + QLatin1Char('-');
    } else {
        path += QLatin1String("/bin/QtApp-");
    }
    if (options.releasePackage) {
        path += QLatin1String("release-");
        if (pt == UnsignedAPK)
            path += QLatin1String("un");
        path += QLatin1String("signed.apk");
    } else {
        path += QLatin1String("debug");
        if (pt == SignedAPK)
            path += QLatin1String("-signed");
        path += QLatin1String(".apk");
    }
    return shellQuote(path);
}

bool installApk(const Options &options)
{
    fflush(stdout);
    // Uninstall if necessary
    if (options.uninstallApk)
        uninstallApk(options);

    if (options.verbose)
        fprintf(stdout, "Installing Android package to device.\n");

    FILE *adbCommand = runAdb(options,
                              QLatin1String(" install -r ")
                              + apkPath(options, options.keyStore.isEmpty() ? UnsignedAPK
                                                                            : SignedAPK));
    if (adbCommand == 0)
        return false;

    if (options.verbose || mustReadOutputAnyway) {
        char buffer[512];
        while (fgets(buffer, sizeof(buffer), adbCommand) != 0)
            if (options.verbose)
                fprintf(stdout, "%s", buffer);
    }

    int returnCode = pclose(adbCommand);
    if (returnCode != 0) {
        fprintf(stderr, "Installing to device failed!\n");
        if (!options.verbose)
            fprintf(stderr, "  -- Run with --verbose for more information.\n");
        return false;
    }

    return true;
}

bool copyStdCpp(Options *options)
{
    if (options->verbose)
        fprintf(stdout, "Copying STL library\n");

    QString filePath = !options->stdCppPath.isEmpty() ? options->stdCppPath
                                                      : options->ndkPath
            + QLatin1String("/sources/cxx-stl/gnu-libstdc++/")
            + options->toolchainVersion
            + QLatin1String("/libs/")
            + options->architecture
            + QLatin1String("/libgnustl_shared.so");
    if (!QFile::exists(filePath)) {
        fprintf(stderr, "STL library does not exist at %s\n", qPrintable(filePath));
        return false;
    }

    const QString destinationDirectory = options->outputDirectory
            + QLatin1String("/libs/") + options->architecture;

    if (!copyFileIfNewer(filePath, destinationDirectory + QLatin1String("/lib")
                                   + options->stdCppName + QLatin1String(".so"),
                         options->verbose)) {
        return false;
    }

    return true;
}

bool jarSignerSignPackage(const Options &options)
{
    if (options.verbose)
        fprintf(stdout, "Signing Android package.\n");

    QString jdkPath = options.jdkPath;

    if (jdkPath.isEmpty())
        jdkPath = QString::fromLocal8Bit(qgetenv("JAVA_HOME"));

#if defined(Q_OS_WIN32)
    QString jarSignerTool = QString::fromLatin1("jarsigner.exe");
#else
    QString jarSignerTool = QString::fromLatin1("jarsigner");
#endif

    if (jdkPath.isEmpty() || !QFile::exists(jdkPath + QLatin1String("/bin/") + jarSignerTool))
        jarSignerTool = findInPath(jarSignerTool);
    else
        jarSignerTool = jdkPath + QLatin1String("/bin/") + jarSignerTool;

    if (!QFile::exists(jarSignerTool)) {
        fprintf(stderr, "Cannot find jarsigner in JAVA_HOME or PATH. Please use --jdk option to pass in the correct path to JDK.\n");
        return false;
    }

    jarSignerTool = QString::fromLatin1("%1 -sigalg %2 -digestalg %3 -keystore %4")
            .arg(shellQuote(jarSignerTool)).arg(shellQuote(options.sigAlg)).arg(shellQuote(options.digestAlg)).arg(shellQuote(options.keyStore));

    if (!options.keyStorePassword.isEmpty())
        jarSignerTool += QString::fromLatin1(" -storepass %1").arg(shellQuote(options.keyStorePassword));

    if (!options.storeType.isEmpty())
        jarSignerTool += QString::fromLatin1(" -storetype %1").arg(shellQuote(options.storeType));

    if (!options.keyPass.isEmpty())
        jarSignerTool += QString::fromLatin1(" -keypass %1").arg(shellQuote(options.keyPass));

    if (!options.sigFile.isEmpty())
        jarSignerTool += QString::fromLatin1(" -sigfile %1").arg(shellQuote(options.sigFile));

    if (!options.signedJar.isEmpty())
        jarSignerTool += QString::fromLatin1(" -signedjar %1").arg(shellQuote(options.signedJar));

    if (!options.tsaUrl.isEmpty())
        jarSignerTool += QString::fromLatin1(" -tsa %1").arg(shellQuote(options.tsaUrl));

    if (!options.tsaCert.isEmpty())
        jarSignerTool += QString::fromLatin1(" -tsacert %1").arg(shellQuote(options.tsaCert));

    if (options.internalSf)
        jarSignerTool += QLatin1String(" -internalsf");

    if (options.sectionsOnly)
        jarSignerTool += QLatin1String(" -sectionsonly");

    if (options.protectedAuthenticationPath)
        jarSignerTool += QLatin1String(" -protected");

    jarSignerTool += QString::fromLatin1(" %1 %2")
            .arg(apkPath(options, UnsignedAPK))
            .arg(shellQuote(options.keyStoreAlias));

    FILE *jarSignerCommand = openProcess(jarSignerTool);
    if (jarSignerCommand == 0) {
        fprintf(stderr, "Couldn't run jarsigner.\n");
        return false;
    }

    if (options.verbose) {
        char buffer[512];
        while (fgets(buffer, sizeof(buffer), jarSignerCommand) != 0)
            fprintf(stdout, "%s", buffer);
    }

    int errorCode = pclose(jarSignerCommand);
    if (errorCode != 0) {
        fprintf(stderr, "jarsigner command failed.\n");
        if (!options.verbose)
            fprintf(stderr, "  -- Run with --verbose for more information.\n");
        return false;
    }

    QString zipAlignTool = options.sdkPath + QLatin1String("/tools/zipalign");
#if defined(Q_OS_WIN32)
    zipAlignTool += QLatin1String(".exe");
#endif

    if (!QFile::exists(zipAlignTool)) {
        zipAlignTool = options.sdkPath + QLatin1String("/build-tools/") + options.sdkBuildToolsVersion + QLatin1String("/zipalign");
#if defined(Q_OS_WIN32)
        zipAlignTool += QLatin1String(".exe");
#endif
        if (!QFile::exists(zipAlignTool)) {
            fprintf(stderr, "zipalign tool not found: %s\n", qPrintable(zipAlignTool));
            return false;
        }
    }

    zipAlignTool = QString::fromLatin1("%1%2 -f 4 %3 %4")
            .arg(shellQuote(zipAlignTool))
            .arg(options.verbose ? QString::fromLatin1(" -v") : QString())
            .arg(apkPath(options, UnsignedAPK))
            .arg(apkPath(options, SignedAPK));

    FILE *zipAlignCommand = openProcess(zipAlignTool);
    if (zipAlignCommand == 0) {
        fprintf(stderr, "Couldn't run zipalign.\n");
        return false;
    }

    char buffer[512];
    while (fgets(buffer, sizeof(buffer), zipAlignCommand) != 0)
        fprintf(stdout, "%s", buffer);

    errorCode = pclose(zipAlignCommand);
    if (errorCode != 0) {
        fprintf(stderr, "zipalign command failed.\n");
        if (!options.verbose)
            fprintf(stderr, "  -- Run with --verbose for more information.\n");
        return false;
    }

    return QFile::remove(apkPath(options, UnsignedAPK));
}

bool signPackage(const Options &options)
{
    QString apksignerTool = options.sdkPath + QLatin1String("/build-tools/") + options.sdkBuildToolsVersion + QLatin1String("/apksigner");
#if defined(Q_OS_WIN32)
    apksignerTool += QLatin1String(".bat");
#endif

    if (options.jarSigner || !QFile::exists(apksignerTool))
        return jarSignerSignPackage(options);

    // APKs signed with apksigner must not be changed after they're signed, therefore we need to zipalign it before we sign it.

    QString zipAlignTool = options.sdkPath + QLatin1String("/tools/zipalign");
#if defined(Q_OS_WIN32)
    zipAlignTool += QLatin1String(".exe");
#endif

    if (!QFile::exists(zipAlignTool)) {
        zipAlignTool = options.sdkPath + QLatin1String("/build-tools/") + options.sdkBuildToolsVersion + QLatin1String("/zipalign");
#if defined(Q_OS_WIN32)
        zipAlignTool += QLatin1String(".exe");
#endif
        if (!QFile::exists(zipAlignTool)) {
            fprintf(stderr, "zipalign tool not found: %s\n", qPrintable(zipAlignTool));
            return false;
        }
    }

    zipAlignTool = QString::fromLatin1("%1%2 -f 4 %3 %4")
            .arg(shellQuote(zipAlignTool))
            .arg(options.verbose ? QString::fromLatin1(" -v") : QString())
            .arg(apkPath(options, UnsignedAPK))
            .arg(apkPath(options, SignedAPK));

    FILE *zipAlignCommand = openProcess(zipAlignTool);
    if (zipAlignCommand == 0) {
        fprintf(stderr, "Couldn't run zipalign.\n");
        return false;
    }

    char buffer[512];
    while (fgets(buffer, sizeof(buffer), zipAlignCommand) != 0)
        fprintf(stdout, "%s", buffer);

    int errorCode = pclose(zipAlignCommand);
    if (errorCode != 0) {
        fprintf(stderr, "zipalign command failed.\n");
        if (!options.verbose)
            fprintf(stderr, "  -- Run with --verbose for more information.\n");
        return false;
    }

    QString apkSignerCommandLine = QString::fromLatin1("%1 sign --ks %2")
            .arg(shellQuote(apksignerTool)).arg(shellQuote(options.keyStore));

    if (!options.keyStorePassword.isEmpty())
        apkSignerCommandLine += QString::fromLatin1(" --ks-pass pass:%1").arg(shellQuote(options.keyStorePassword));

    if (!options.keyStoreAlias.isEmpty())
        apkSignerCommandLine += QString::fromLatin1(" --ks-key-alias %1").arg(shellQuote(options.keyStoreAlias));

    if (!options.keyPass.isEmpty())
        apkSignerCommandLine += QString::fromLatin1(" --key-pass pass:%1").arg(shellQuote(options.keyPass));

    if (options.verbose)
        apkSignerCommandLine += QLatin1String(" --verbose");

    apkSignerCommandLine += QString::fromLatin1(" %1")
            .arg(apkPath(options, SignedAPK));

    auto apkSignerRunner = [&] {
        FILE *apkSignerCommand = openProcess(apkSignerCommandLine);
        if (apkSignerCommand == 0) {
            fprintf(stderr, "Couldn't run apksigner.\n");
            return false;
        }

        char buffer[512];
        while (fgets(buffer, sizeof(buffer), apkSignerCommand) != 0)
            fprintf(stdout, "%s", buffer);

        errorCode = pclose(apkSignerCommand);
        if (errorCode != 0) {
            fprintf(stderr, "apksigner command failed.\n");
            if (!options.verbose)
                fprintf(stderr, "  -- Run with --verbose for more information.\n");
            return false;
        }
        return true;
    };

    // Sign the package
    if (!apkSignerRunner())
        return false;

    apkSignerCommandLine = QString::fromLatin1("%1 verify --verbose %2")
        .arg(shellQuote(apksignerTool)).arg(apkPath(options, SignedAPK));

    // Verify the package and remove the unsigned apk
    return apkSignerRunner() && QFile::remove(apkPath(options, UnsignedAPK));
}

bool copyGdbServer(const Options &options)
{
    if (options.verbose)
        fprintf(stdout, "Copying gdbserver into package.\n");

    QString architectureSubDirectory;
    if (options.architecture == QLatin1String("arm64-v8a"))
        architectureSubDirectory = QLatin1String("android-arm64");
    else if (options.architecture.startsWith(QLatin1String("arm")))
        architectureSubDirectory = QLatin1String("android-arm");
    else
        architectureSubDirectory = QLatin1String("android-") + options.architecture;

    QString gdbServerBinary = options.ndkPath
            + QLatin1String("/prebuilt/")
            + architectureSubDirectory
            + QLatin1String("/gdbserver/gdbserver");
    if (!QFile::exists(gdbServerBinary)) {
        fprintf(stderr, "Cannot find gdbserver at %s.\n", qPrintable(gdbServerBinary));
        return false;
    }

    QString gdbServerTarget = options.outputDirectory + QLatin1String("/libs/") + options.architecture;

    if (!copyFileIfNewer(gdbServerBinary,
                         gdbServerTarget + QLatin1String("/gdbserver"),
                         options.verbose)
        || !copyFileIfNewer(gdbServerBinary,
                            gdbServerTarget + QLatin1String("/libgdbserver.so"),
                            options.verbose)) {
        return false;
    }

    QString addedByAndroidDeployQtPath = options.outputDirectory + QLatin1String("/assets/--Added-by-androiddeployqt--/");
    if (!QDir().mkpath(addedByAndroidDeployQtPath)) {
        fprintf(stderr, "Failed to create directory '%s'", qPrintable(addedByAndroidDeployQtPath));
        return false;
    }
    QFile f(addedByAndroidDeployQtPath + QLatin1String("debugger.command"));
    if (!f.open(QIODevice::WriteOnly)) {
        fprintf(stderr, "Failed to create directory '%s'", qPrintable(addedByAndroidDeployQtPath));
        return false;
    }
    f.write("lib/libgdbserver.so --multi +");
    f.close();

    return true;
}

bool generateAssetsFileList(const Options &options)
{
    if (options.verbose)
        fprintf(stdout, "Pregenerating entry list for assets file engine.\n");

    QString assetsPath = options.outputDirectory + QLatin1String("/assets/");
    QString addedByAndroidDeployQtPath = assetsPath + QLatin1String("--Added-by-androiddeployqt--/");
    if (!QDir().mkpath(addedByAndroidDeployQtPath)) {
        fprintf(stderr, "Failed to create directory '%s'", qPrintable(addedByAndroidDeployQtPath));
        return false;
    }

    QFile file(addedByAndroidDeployQtPath + QLatin1String("/qt_cache_pregenerated_file_list"));
    if (file.open(QIODevice::WriteOnly)) {
        QDirIterator dirIterator(assetsPath,
                                 QDir::Dirs | QDir::Files | QDir::NoDotAndDotDot,
                                 QDirIterator::Subdirectories);

        QHash<QString, QStringList> directoryContents;
        while (dirIterator.hasNext()) {
            const QString name = dirIterator.next().mid(assetsPath.length());

            int slashIndex = name.lastIndexOf(QLatin1Char('/'));
            QString pathName = slashIndex >= 0 ? name.left(slashIndex) : QString::fromLatin1("/");
            QString fileName = slashIndex >= 0 ? name.mid(pathName.length() + 1) : name;

            if (!fileName.isEmpty() && dirIterator.fileInfo().isDir() && !fileName.endsWith(QLatin1Char('/')))
                fileName += QLatin1Char('/');

            if (fileName.isEmpty() && !directoryContents.contains(pathName))
                directoryContents[pathName] = QStringList();
            else if (!fileName.isEmpty())
                directoryContents[pathName].append(fileName);
        }

        QDataStream stream(&file);
        stream.setVersion(QDataStream::Qt_5_3);
        for (auto it = directoryContents.cbegin(), end = directoryContents.cend(); it != end; ++it) {
            const QStringList &entryList = it.value();
            stream << it.key() << entryList.size();
            for (const QString &entry : entryList)
                stream << entry;
        }
    } else {
        fprintf(stderr, "Pregenerating entry list for assets file engine failed!\n");
        return false;
    }

    return true;
}

enum ErrorCode
{
    Success,
    SyntaxErrorOrHelpRequested = 1,
    CannotReadInputFile = 2,
    CannotCopyAndroidTemplate = 3,
    CannotReadDependencies = 4,
    CannotCopyGnuStl = 5,
    CannotCopyQtFiles = 6,
    CannotFindApplicationBinary = 7,
    CannotCopyGdbServer = 8,
    CannotStripLibraries = 9,
    CannotCopyAndroidExtraLibs = 10,
    CannotCopyAndroidSources = 11,
    CannotUpdateAndroidFiles = 12,
    CannotCreateAndroidProject = 13,
    CannotBuildAndroidProject = 14,
    CannotSignPackage = 15,
    CannotInstallApk = 16,
    CannotGenerateAssetsFileList = 18,
    CannotCopyAndroidExtraResources = 19
};

int main(int argc, char *argv[])
{
    QCoreApplication a(argc, argv);

    Options options = parseOptions();
    if (options.helpRequested || options.outputDirectory.isEmpty()) {
        printHelp();
        return SyntaxErrorOrHelpRequested;
    }

    options.timer.start();

    if (!readInputFile(&options))
        return CannotReadInputFile;

    if (Q_UNLIKELY(options.timing))
        fprintf(stdout, "[TIMING] %d ms: Read input file\n", options.timer.elapsed());

    fprintf(stdout,
//          "012345678901234567890123456789012345678901234567890123456789012345678901"
            "Generating Android Package\n"
            "  Input file: %s\n"
            "  Output directory: %s\n"
            "  Application binary: %s\n"
            "  Android build platform: %s\n"
            "  Install to device: %s\n",
            qPrintable(options.inputFileName),
            qPrintable(options.outputDirectory),
            qPrintable(options.applicationBinary),
            qPrintable(options.androidPlatform),
            options.installApk
                ? (options.installLocation.isEmpty() ? "Default device" : qPrintable(options.installLocation))
                : "No"
            );

    if (options.build) {
        if (options.gradle)
            cleanAndroidFiles(options);
        if (Q_UNLIKELY(options.timing))
            fprintf(stdout, "[TIMING] %d ms: Cleaned Android file\n", options.timer.elapsed());

        if (!copyAndroidTemplate(options))
            return CannotCopyAndroidTemplate;

        if (Q_UNLIKELY(options.timing))
            fprintf(stdout, "[TIMING] %d ms: Copied Android template\n", options.timer.elapsed());
    }

    if (!readDependencies(&options))
        return CannotReadDependencies;

    if (Q_UNLIKELY(options.timing))
        fprintf(stdout, "[TIMING] %d ms: Read dependencies\n", options.timer.elapsed());

    if (options.deploymentMechanism != Options::Ministro && !copyStdCpp(&options))
        return CannotCopyGnuStl;

    if (Q_UNLIKELY(options.timing))
        fprintf(stdout, "[TIMING] %d ms: Copied GNU STL\n", options.timer.elapsed());

    if (!copyQtFiles(&options))
        return CannotCopyQtFiles;

    if (options.build) {
        if (Q_UNLIKELY(options.timing))
            fprintf(stdout, "[TIMING] %d ms: Copied Qt files\n", options.timer.elapsed());

        if (!containsApplicationBinary(options))
            return CannotFindApplicationBinary;

        if (Q_UNLIKELY(options.timing))
            fprintf(stdout, "[TIMING] %d ms: Checked for application binary\n", options.timer.elapsed());

        bool needToCopyGdbServer = options.gdbServer == Options::True
                || (options.gdbServer == Options::Auto && !options.releasePackage);
        if (needToCopyGdbServer && !copyGdbServer(options))
            return CannotCopyGdbServer;

        if (Q_UNLIKELY(options.timing))
            fprintf(stdout, "[TIMING] %d ms: Copied GDB server\n", options.timer.elapsed());

        if (!copyAndroidExtraLibs(options))
            return CannotCopyAndroidExtraLibs;

        if (Q_UNLIKELY(options.timing))
            fprintf(stdout, "[TIMING] %d ms: Copied extra libs\n", options.timer.elapsed());

        if (!copyAndroidExtraResources(options))
            return CannotCopyAndroidExtraResources;

        if (!copyAndroidSources(options))
            return CannotCopyAndroidSources;

        if (Q_UNLIKELY(options.timing))
            fprintf(stdout, "[TIMING] %d ms: Copied android sources\n", options.timer.elapsed());

        if (!stripLibraries(options))
            return CannotStripLibraries;

        if (Q_UNLIKELY(options.timing))
            fprintf(stdout, "[TIMING] %d ms: Stripped libraries\n", options.timer.elapsed());

        if (!updateAndroidFiles(options))
            return CannotUpdateAndroidFiles;

        if (options.generateAssetsFileList && !generateAssetsFileList(options))
            return CannotGenerateAssetsFileList;

        if (Q_UNLIKELY(options.timing))
            fprintf(stdout, "[TIMING] %d ms: Updated files\n", options.timer.elapsed());

        if (!options.gradle && !createAndroidProject(options))
            return CannotCreateAndroidProject;

        if (Q_UNLIKELY(options.timing))
            fprintf(stdout, "[TIMING] %d ms: Created project\n", options.timer.elapsed());

        if (!buildAndroidProject(options))
            return CannotBuildAndroidProject;

        if (Q_UNLIKELY(options.timing))
            fprintf(stdout, "[TIMING] %d ms: Built project\n", options.timer.elapsed());

        if (!options.keyStore.isEmpty() && !signPackage(options))
            return CannotSignPackage;

        if (Q_UNLIKELY(options.timing))
            fprintf(stdout, "[TIMING] %d ms: Signed package\n", options.timer.elapsed());
    }

    if (options.installApk && !installApk(options))
        return CannotInstallApk;

    if (Q_UNLIKELY(options.timing))
        fprintf(stdout, "[TIMING] %d ms: Installed APK\n", options.timer.elapsed());

    fprintf(stdout, "Android package built successfully in %.3f ms.\n", options.timer.elapsed() / 1000.);

    if (options.installApk)
        fprintf(stdout, "  -- It can now be run from the selected device/emulator.\n");

    fprintf(stdout, "  -- File: %s\n", qPrintable(apkPath(options, options.keyStore.isEmpty() ? UnsignedAPK
                                                                                              : SignedAPK)));
    fflush(stdout);
    return 0;
}<|MERGE_RESOLUTION|>--- conflicted
+++ resolved
@@ -1807,19 +1807,10 @@
     QStringList::iterator it = options->localLibs.begin();
     while (it != options->localLibs.end()) {
         QStringList unmetDependencies;
-<<<<<<< HEAD
         if (!goodToCopy(options, absoluteFilePath(options, *it), &unmetDependencies)) {
-            if (options->verbose) {
-                fprintf(stdout, "Skipping %s due to unmet dependencies: %s\n",
-                        qPrintable(*it),
-                        qPrintable(unmetDependencies.join(QLatin1Char(','))));
-            }
-=======
-        if (!goodToCopy(options, qtDir + *it, &unmetDependencies)) {
             fprintf(stdout, "Skipping %s due to unmet dependencies: %s\n",
                     qPrintable(*it),
                     qPrintable(unmetDependencies.join(QLatin1Char(','))));
->>>>>>> 36c5496a
             it = options->localLibs.erase(it);
         } else {
             ++it;
