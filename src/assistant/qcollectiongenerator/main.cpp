--- conflicted
+++ resolved
@@ -512,11 +512,7 @@
     CollectionConfiguration::setAddressBarVisible(helpEngine,
          !config.hideAddressBar());
     CollectionConfiguration::setCreationTime(helpEngine,
-<<<<<<< HEAD
-        QDateTime::currentSecsSinceEpoch());
-=======
         QDateTime::currentMSecsSinceEpoch() / 1000);
->>>>>>> 3b1da8a7
     CollectionConfiguration::setFullTextSearchFallbackEnabled(helpEngine,
         config.fullTextSearchFallbackEnabled());
 
