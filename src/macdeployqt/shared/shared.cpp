--- conflicted
+++ resolved
@@ -567,8 +567,6 @@
     // Cocoa print support
     pluginList.append("printsupport/libcocoaprintersupport.dylib");
 
-<<<<<<< HEAD
-=======
     // Network
     if (deploymentInfo.deployedFrameworks.contains(QStringLiteral("QtNetwork.framework"))) {
         QStringList bearerPlugins = QDir(pluginSourcePath +  QStringLiteral("/bearer")).entryList(QStringList() << QStringLiteral("*.dylib"));
@@ -578,13 +576,6 @@
         }
     }
 
-    // Accessibility
-    if (deploymentInfo.deployedFrameworks.contains(QStringLiteral("QtWidgets.framework")))
-        pluginList.append("accessible/libqtaccessiblewidgets.dylib");
-    if (deploymentInfo.deployedFrameworks.contains(QStringLiteral("QtQuick.framework")))
-        pluginList.append("accessible/libqtaccessiblequick.dylib");
-
->>>>>>> 33b79808
     // All image formats (svg if QtSvg.framework is used)
     QStringList imagePlugins = QDir(pluginSourcePath +  QStringLiteral("/imageformats")).entryList(QStringList() << QStringLiteral("*.dylib"));
     foreach (const QString &plugin, imagePlugins) {
