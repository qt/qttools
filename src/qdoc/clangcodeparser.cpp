--- conflicted
+++ resolved
@@ -1022,21 +1022,6 @@
     version_ = config.getString(CONFIG_VERSION);
     const auto args = config.getStringList(CONFIG_INCLUDEPATHS);
     QStringList squeezedArgs;
-<<<<<<< HEAD
-    int i = 0;
-    while (i < args.size()) {
-        if (args.at(i) != QLatin1String("-I")) {
-            if (args.at(i).startsWith(QLatin1String("-I")))
-                squeezedArgs << args.at(i);
-            else
-                squeezedArgs << QLatin1String("-I") + args.at(i);
-        }
-        i++;
-    }
-    includePaths_.resize(squeezedArgs.size());
-    std::transform(squeezedArgs.begin(), squeezedArgs.end(), includePaths_.begin(),
-                   [](const QString &s) { return s.toUtf8(); });
-=======
     for (const auto &p : args) {
         if (p.startsWith(QLatin1String("-I")))
             squeezedArgs << p.mid(2).trimmed();
@@ -1055,7 +1040,6 @@
                             path = fi.canonicalFilePath().toUtf8();
                         return path.prepend("-I");
                     });
->>>>>>> cc925047
     CppCodeParser::initializeParser(config);
     pchFileDir_.reset(nullptr);
     allHeaders_.clear();
@@ -1284,7 +1268,6 @@
                 privateHeaderDir = candidate;
 
             if (header.isEmpty()) {
-<<<<<<< HEAD
                 qWarning() << "(qdoc) Could not find the module header in include paths for module"
                     << module << "  (include paths: "<< includePaths_ << ")";
                 qWarning() << "       Artificial module header built from header dirs in qdocconf file";
@@ -1307,16 +1290,6 @@
                         }
                     }
                 } else {
-=======
-                qWarning() << "(qdoc) Could not find the module header in the include path for module"
-                    << module << " (include paths: " << includePaths_ << ")";
-            } else {
-                args_.push_back("-xc++");
-                CXTranslationUnit tu;
-                QString tmpHeader = pchFileDir_->path() + "/" + module;
-                QFile tmpHeaderFile(tmpHeader);
-                if (tmpHeaderFile.open(QIODevice::Text | QIODevice::WriteOnly)) {
->>>>>>> cc925047
                     QFile headerFile(header);
                     if (!headerFile.open(QFile::ReadOnly)) {
                         qWarning() << "Could not read module header file" << header;
