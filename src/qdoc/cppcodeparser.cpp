/****************************************************************************
**
** Copyright (C) 2020 The Qt Company Ltd.
** Contact: https://www.qt.io/licensing/
**
** This file is part of the tools applications of the Qt Toolkit.
**
** $QT_BEGIN_LICENSE:GPL-EXCEPT$
** Commercial License Usage
** Licensees holding valid commercial Qt licenses may use this file in
** accordance with the commercial license agreement provided with the
** Software or, alternatively, in accordance with the terms contained in
** a written agreement between you and The Qt Company. For licensing terms
** and conditions see https://www.qt.io/terms-conditions. For further
** information use the contact form at https://www.qt.io/contact-us.
**
** GNU General Public License Usage
** Alternatively, this file may be used under the terms of the GNU
** General Public License version 3 as published by the Free Software
** Foundation with exceptions as appearing in the file LICENSE.GPL3-EXCEPT
** included in the packaging of this file. Please review the following
** information to ensure the GNU General Public License requirements will
** be met: https://www.gnu.org/licenses/gpl-3.0.html.
**
** $QT_END_LICENSE$
**
****************************************************************************/

#include "cppcodeparser.h"

#include "config.h"
#include "generator.h"
#include "loggingcategory.h"
#include "qdocdatabase.h"

#include <QtCore/qdebug.h>
#include <QtCore/qfile.h>

#include <algorithm>

QT_BEGIN_NAMESPACE

/* qmake ignore Q_OBJECT */

QSet<QString> CppCodeParser::m_excludeDirs;
QSet<QString> CppCodeParser::m_excludeFiles;

static QSet<QString> topicCommands_;
static QSet<QString> metaCommands_;

/*!
  The constructor initializes some regular expressions
  and initializes the tokenizer variables.
 */
CppCodeParser::CppCodeParser()
{
    if (topicCommands_.isEmpty()) {
        topicCommands_ << COMMAND_CLASS << COMMAND_DITAMAP << COMMAND_DONTDOCUMENT << COMMAND_ENUM
                       << COMMAND_EXAMPLE << COMMAND_EXTERNALPAGE << COMMAND_FN << COMMAND_GROUP
                       << COMMAND_HEADERFILE << COMMAND_MACRO << COMMAND_MODULE << COMMAND_NAMESPACE
                       << COMMAND_PAGE << COMMAND_PROPERTY << COMMAND_TYPEALIAS << COMMAND_TYPEDEF
                       << COMMAND_VARIABLE << COMMAND_QMLTYPE << COMMAND_QMLPROPERTY
                       << COMMAND_QMLPROPERTYGROUP // mws 13/03/2019
                       << COMMAND_QMLATTACHEDPROPERTY << COMMAND_QMLSIGNAL
                       << COMMAND_QMLATTACHEDSIGNAL << COMMAND_QMLMETHOD
                       << COMMAND_QMLATTACHEDMETHOD << COMMAND_QMLBASICTYPE << COMMAND_QMLMODULE
                       << COMMAND_JSTYPE << COMMAND_JSPROPERTY
                       << COMMAND_JSPROPERTYGROUP // mws 13/03/2019
                       << COMMAND_JSATTACHEDPROPERTY << COMMAND_JSSIGNAL << COMMAND_JSATTACHEDSIGNAL
                       << COMMAND_JSMETHOD << COMMAND_JSATTACHEDMETHOD << COMMAND_JSBASICTYPE
                       << COMMAND_JSMODULE << COMMAND_STRUCT << COMMAND_UNION;
    }
    if (metaCommands_.isEmpty()) {
        metaCommands_ = commonMetaCommands();
        metaCommands_ << COMMAND_INHEADERFILE << COMMAND_NEXTPAGE
                      << COMMAND_OVERLOAD << COMMAND_PREVIOUSPAGE << COMMAND_QMLINSTANTIATES
                      << COMMAND_REIMP << COMMAND_RELATES;
    }
}

/*!
  The constructor initializes a map of special node types
  for identifying important nodes. And it initializes
  some filters for identifying and excluding certain kinds of files.
 */
void CppCodeParser::initializeParser()
{
    CodeParser::initializeParser();

    /*
      All these can appear in a C++ namespace. Don't add
      anything that can't be in a C++ namespace.
     */
<<<<<<< HEAD
    m_nodeTypeMap.insert(COMMAND_NAMESPACE, Node::Namespace);
    m_nodeTypeMap.insert(COMMAND_CLASS, Node::Class);
    m_nodeTypeMap.insert(COMMAND_STRUCT, Node::Struct);
    m_nodeTypeMap.insert(COMMAND_UNION, Node::Union);
    m_nodeTypeMap.insert(COMMAND_ENUM, Node::Enum);
    m_nodeTypeMap.insert(COMMAND_TYPEALIAS, Node::Typedef);
    m_nodeTypeMap.insert(COMMAND_TYPEDEF, Node::Typedef);
    m_nodeTypeMap.insert(COMMAND_PROPERTY, Node::Property);
    m_nodeTypeMap.insert(COMMAND_VARIABLE, Node::Variable);

    m_nodeTypeTestFuncMap.insert(COMMAND_NAMESPACE, &Node::isNamespace);
    m_nodeTypeTestFuncMap.insert(COMMAND_CLASS, &Node::isClassNode);
    m_nodeTypeTestFuncMap.insert(COMMAND_STRUCT, &Node::isStruct);
    m_nodeTypeTestFuncMap.insert(COMMAND_UNION, &Node::isUnion);
    m_nodeTypeTestFuncMap.insert(COMMAND_ENUM, &Node::isEnumType);
    m_nodeTypeTestFuncMap.insert(COMMAND_TYPEALIAS, &Node::isTypedef);
    m_nodeTypeTestFuncMap.insert(COMMAND_TYPEDEF, &Node::isTypedef);
    m_nodeTypeTestFuncMap.insert(COMMAND_PROPERTY, &Node::isProperty);
    m_nodeTypeTestFuncMap.insert(COMMAND_VARIABLE, &Node::isVariable);
=======
    nodeTypeMap_.insert(COMMAND_NAMESPACE, Node::Namespace);
    nodeTypeMap_.insert(COMMAND_CLASS, Node::Class);
    nodeTypeMap_.insert(COMMAND_STRUCT, Node::Struct);
    nodeTypeMap_.insert(COMMAND_UNION, Node::Union);
    nodeTypeMap_.insert(COMMAND_ENUM, Node::Enum);
    nodeTypeMap_.insert(COMMAND_TYPEALIAS, Node::TypeAlias);
    nodeTypeMap_.insert(COMMAND_TYPEDEF, Node::Typedef);
    nodeTypeMap_.insert(COMMAND_PROPERTY, Node::Property);
    nodeTypeMap_.insert(COMMAND_VARIABLE, Node::Variable);

    nodeTypeTestFuncMap_.insert(COMMAND_NAMESPACE, &Node::isNamespace);
    nodeTypeTestFuncMap_.insert(COMMAND_CLASS, &Node::isClassNode);
    nodeTypeTestFuncMap_.insert(COMMAND_STRUCT, &Node::isStruct);
    nodeTypeTestFuncMap_.insert(COMMAND_UNION, &Node::isUnion);
    nodeTypeTestFuncMap_.insert(COMMAND_ENUM, &Node::isEnumType);
    nodeTypeTestFuncMap_.insert(COMMAND_TYPEALIAS, &Node::isTypeAlias);
    nodeTypeTestFuncMap_.insert(COMMAND_TYPEDEF, &Node::isTypedef);
    nodeTypeTestFuncMap_.insert(COMMAND_PROPERTY, &Node::isProperty);
    nodeTypeTestFuncMap_.insert(COMMAND_VARIABLE, &Node::isVariable);
>>>>>>> 814f95db

    Config &config = Config::instance();
    QStringList exampleFilePatterns =
            config.getStringList(CONFIG_EXAMPLES + Config::dot + CONFIG_FILEEXTENSIONS);

    // Used for excluding dirs and files from the list of example files
    const auto &excludeDirsList = config.getCanonicalPathList(CONFIG_EXCLUDEDIRS);
    m_excludeDirs = QSet<QString>(excludeDirsList.cbegin(), excludeDirsList.cend());
    const auto &excludeFilesList = config.getCanonicalPathList(CONFIG_EXCLUDEDIRS);
    m_excludeFiles = QSet<QString>(excludeFilesList.cbegin(), excludeFilesList.cend());

    if (!exampleFilePatterns.isEmpty())
        m_exampleNameFilter = exampleFilePatterns.join(' ');
    else
        m_exampleNameFilter = "*.cpp *.h *.js *.xq *.svg *.xml *.dita *.ui";

    QStringList exampleImagePatterns =
            config.getStringList(CONFIG_EXAMPLES + Config::dot + CONFIG_IMAGEEXTENSIONS);

    if (!exampleImagePatterns.isEmpty())
        m_exampleImageFilter = exampleImagePatterns.join(' ');
    else
        m_exampleImageFilter = "*.png";
}

/*!
  Clear the map of common node types and call
  the same function in the base class.
 */
void CppCodeParser::terminateParser()
{
    m_nodeTypeMap.clear();
    m_nodeTypeTestFuncMap.clear();
    m_excludeDirs.clear();
    m_excludeFiles.clear();
    CodeParser::terminateParser();
}

/*!
  Returns a list of extensions for header files.
 */
QStringList CppCodeParser::headerFileNameFilter()
{
    return QStringList();
}

/*!
  Returns a list of extensions for source files, i.e. not
  header files.
 */
QStringList CppCodeParser::sourceFileNameFilter()
{
    return QStringList();
}

/*!
  Returns the set of strings reopresenting the topic commands.
 */
const QSet<QString> &CppCodeParser::topicCommands()
{
    return topicCommands_;
}

/*!
  Process the topic \a command found in the \a doc with argument \a arg.
 */
Node *CppCodeParser::processTopicCommand(const Doc &doc, const QString &command,
                                         const ArgLocPair &arg)
{
    ExtraFuncData extra;
    if (command == COMMAND_FN) {
        Q_UNREACHABLE();
    } else if (m_nodeTypeMap.contains(command)) {
        /*
          We should only get in here if the command refers to
          something that can appear in a C++ namespace,
          i.e. a class, another namespace, an enum, a typedef,
          a property or a variable. I think these are handled
          this way to allow the writer to refer to the entity
          without including the namespace qualifier.
         */
        Node::NodeType type = m_nodeTypeMap[command];
        QStringList words = arg.first.split(QLatin1Char(' '));
        QStringList path;
        int idx = 0;
        Node *node = nullptr;

        if (type == Node::Variable && words.size() > 1)
            idx = words.size() - 1;
        path = words[idx].split("::");

        node = qdb_->findNodeInOpenNamespace(path, m_nodeTypeTestFuncMap[command]);
        if (node == nullptr)
            node = qdb_->findNodeByNameAndType(path, m_nodeTypeTestFuncMap[command]);
        if (node == nullptr) {
            if (isWorthWarningAbout(doc)) {
                doc.location().warning(
                        tr("Cannot find '%1' specified with '\\%2' in any header file")
                                .arg(arg.first)
                                .arg(command));
            }
        } else if (node->isAggregate()) {
            if (type == Node::Namespace) {
                auto *ns = static_cast<NamespaceNode *>(node);
                ns->markSeen();
                ns->setWhereDocumented(ns->tree()->camelCaseModuleName());
            }
            /*
              This treats a class as a namespace.
             */
            if ((type == Node::Class) || (type == Node::Namespace) || (type == Node::Struct)
                || (type == Node::Union)) {
                if (path.size() > 1) {
                    path.pop_back();
                    QString ns = path.join(QLatin1String("::"));
                    qdb_->insertOpenNamespace(ns);
                }
            }
        }
        return node;
    } else if (command == COMMAND_EXAMPLE) {
        if (Config::generateExamples) {
            auto *en = new ExampleNode(qdb_->primaryTreeRoot(), arg.first);
            en->setLocation(doc.startLocation());
            setExampleFileLists(en);
            return en;
        }
    } else if (command == COMMAND_EXTERNALPAGE) {
        auto *epn = new ExternalPageNode(qdb_->primaryTreeRoot(), arg.first);
        epn->setLocation(doc.startLocation());
        return epn;
    } else if (command == COMMAND_HEADERFILE) {
        auto *hn = new HeaderNode(qdb_->primaryTreeRoot(), arg.first);
        hn->setLocation(doc.startLocation());
        return hn;
    } else if (command == COMMAND_GROUP) {
        CollectionNode *cn = qdb_->addGroup(arg.first);
        cn->setLocation(doc.startLocation());
        cn->markSeen();
        return cn;
    } else if (command == COMMAND_MODULE) {
        CollectionNode *cn = qdb_->addModule(arg.first);
        cn->setLocation(doc.startLocation());
        cn->markSeen();
        return cn;
    } else if (command == COMMAND_QMLMODULE) {
        QStringList blankSplit = arg.first.split(QLatin1Char(' '));
        CollectionNode *cn = qdb_->addQmlModule(blankSplit[0]);
        cn->setLogicalModuleInfo(blankSplit);
        cn->setLocation(doc.startLocation());
        cn->markSeen();
        return cn;
    } else if (command == COMMAND_JSMODULE) {
        QStringList blankSplit = arg.first.split(QLatin1Char(' '));
        CollectionNode *cn = qdb_->addJsModule(blankSplit[0]);
        cn->setLogicalModuleInfo(blankSplit);
        cn->setLocation(doc.startLocation());
        cn->markSeen();
        return cn;
    } else if (command == COMMAND_PAGE) {
        Node::PageType ptype = Node::ArticlePage;
        QStringList args = arg.first.split(QLatin1Char(' '));
        if (args.size() > 1) {
            QString t = args[1].toLower();
            if (t == "howto")
                ptype = Node::HowToPage;
            else if (t == "api")
                ptype = Node::ApiPage;
            else if (t == "example")
                ptype = Node::ExamplePage;
            else if (t == "overview")
                ptype = Node::OverviewPage;
            else if (t == "tutorial")
                ptype = Node::TutorialPage;
            else if (t == "faq")
                ptype = Node::FAQPage;
            else if (t == "attribution")
                ptype = Node::AttributionPage;
        }
        auto *pn = new PageNode(qdb_->primaryTreeRoot(), args[0], ptype);
        pn->setLocation(doc.startLocation());
        return pn;
    } else if (command == COMMAND_QMLTYPE) {
        QmlTypeNode *qcn = nullptr;
        Node *candidate = qdb_->primaryTreeRoot()->findChildNode(arg.first, Node::QML);
        if (candidate != nullptr && candidate->isQmlType())
            qcn = static_cast<QmlTypeNode *>(candidate);
        else
            qcn = new QmlTypeNode(qdb_->primaryTreeRoot(), arg.first);
        qcn->setLocation(doc.startLocation());
        return qcn;
    } else if (command == COMMAND_JSTYPE) {
        QmlTypeNode *qcn = nullptr;
        Node *candidate = qdb_->primaryTreeRoot()->findChildNode(arg.first, Node::JS);
        if (candidate != nullptr && candidate->isJsType())
            qcn = static_cast<QmlTypeNode *>(candidate);
        else
            qcn = new QmlTypeNode(qdb_->primaryTreeRoot(), arg.first, Node::JsType);
        qcn->setLocation(doc.startLocation());
        return qcn;
    } else if (command == COMMAND_QMLBASICTYPE) {
        auto *node = new QmlBasicTypeNode(qdb_->primaryTreeRoot(), arg.first);
        node->setLocation(doc.startLocation());
        return node;
    } else if (command == COMMAND_JSBASICTYPE) {
        auto *node = new QmlBasicTypeNode(qdb_->primaryTreeRoot(), arg.first, Node::JsBasicType);
        node->setLocation(doc.startLocation());
        return node;
    } else if ((command == COMMAND_QMLSIGNAL) || (command == COMMAND_QMLMETHOD)
               || (command == COMMAND_QMLATTACHEDSIGNAL) || (command == COMMAND_QMLATTACHEDMETHOD)
               || (command == COMMAND_JSSIGNAL) || (command == COMMAND_JSMETHOD)
               || (command == COMMAND_JSATTACHEDSIGNAL) || (command == COMMAND_JSATTACHEDMETHOD)) {
        Q_UNREACHABLE();
    }
    return nullptr;
}

/*!
  A QML property argument has the form...

  <type> <QML-type>::<name>
  <type> <QML-module>::<QML-type>::<name>

  This function splits the argument into one of those
  two forms. The three part form is the old form, which
  was used before the creation of Qt Quick 2 and Qt
  Components. A <QML-module> is the QML equivalent of a
  C++ namespace. So this function splits \a arg on "::"
  and stores the parts in \a type, \a module, \a qmlTypeName,
  and \a name, and returns \c true. If any part other than
  \a module is not found, a qdoc warning is emitted and
  false is returned.

  \note The two QML types \e{Component} and \e{QtObject}
  never have a module qualifier.
 */
bool CppCodeParser::splitQmlPropertyArg(const QString &arg, QString &type, QString &module,
                                        QString &qmlTypeName, QString &name,
                                        const Location &location)
{
    QStringList blankSplit = arg.split(QLatin1Char(' '));
    if (blankSplit.size() > 1) {
        type = blankSplit[0];
        QStringList colonSplit(blankSplit[1].split("::"));
        if (colonSplit.size() == 3) {
            module = colonSplit[0];
            qmlTypeName = colonSplit[1];
            name = colonSplit[2];
            return true;
        }
        if (colonSplit.size() == 2) {
            module.clear();
            qmlTypeName = colonSplit[0];
            name = colonSplit[1];
            return true;
        }
        QString msg = "Unrecognizable QML module/component qualifier for " + arg;
        location.warning(tr(msg.toLatin1().data()));
    } else {
        QString msg = "Missing property type for " + arg;
        location.warning(tr(msg.toLatin1().data()));
    }
    return false;
}

/*!
 */
void CppCodeParser::processQmlProperties(const Doc &doc, NodeList &nodes, DocList &docs)
{
    const TopicList &topics = doc.topicsUsed();
    if (topics.isEmpty())
        return;

    QString arg;
    QString type;
    QString group;
    QString module;
    QString property;
    QString qmlTypeName;

    Topic topic = topics.at(0);
    bool jsProps = isJSPropertyTopic(topic.topic);
    arg = topic.args;
    if (splitQmlPropertyArg(arg, type, module, qmlTypeName, property, doc.location())) {
        int i = property.indexOf('.');
        if (i != -1)
            group = property.left(i);
    }

    NodeList sharedNodes;
    QmlTypeNode *qmlType = qdb_->findQmlType(module, qmlTypeName);
    if (qmlType == nullptr)
        qmlType = new QmlTypeNode(qdb_->primaryTreeRoot(), qmlTypeName);

    for (const auto &topicCommand : topics) {
        QString cmd = topicCommand.topic;
        arg = topicCommand.args;
        if ((cmd == COMMAND_QMLPROPERTY) || (cmd == COMMAND_QMLATTACHEDPROPERTY)
            || (cmd == COMMAND_JSPROPERTY) || (cmd == COMMAND_JSATTACHEDPROPERTY)) {
            bool attached = cmd.contains(QLatin1String("attached"));
            if (splitQmlPropertyArg(arg, type, module, qmlTypeName, property, doc.location())) {
                if (qmlType != qdb_->findQmlType(module, qmlTypeName)) {
                    QString msg = tr("All properties in a group must belong to the same type: '%1'")
                                          .arg(arg);
                    doc.startLocation().warning(msg);
                    continue;
                }
                if (qmlType->hasQmlProperty(property, attached) != nullptr) {
                    QString msg = tr("QML property documented multiple times: '%1'").arg(arg);
                    doc.startLocation().warning(msg);
                    continue;
                }
                auto *qpn = new QmlPropertyNode(qmlType, property, type, attached);
                qpn->setLocation(doc.startLocation());
                qpn->setGenus(jsProps ? Node::JS : Node::QML);
                nodes.append(qpn);
                docs.append(doc);
                sharedNodes << qpn;
            }
        } else {
            doc.startLocation().warning(
                    tr("Command '\\%1'; not allowed with QML/JS property commands").arg(cmd));
        }
    }

    // Construct a SharedCommentNode (scn) if multiple topics generated
    // valid nodes. Note that it's important to do this *after* constructing
    // the topic nodes - which need to be written to index before the related
    // scn.
    if (sharedNodes.count() > 1) {
        auto *scn = new SharedCommentNode(qmlType, sharedNodes.count(), group);
        scn->setLocation(doc.startLocation());
        nodes.append(scn);
        docs.append(doc);
        for (const auto n : sharedNodes)
            scn->append(n);
        scn->sort();
    }
}

/*!
  Returns the set of strings representing the common metacommands
  plus some other metacommands.
 */
const QSet<QString> &CppCodeParser::metaCommands()
{
    return metaCommands_;
}

/*!
  Process the metacommand \a command in the context of the
  \a node associated with the topic command and the \a doc.
  \a arg is the argument to the metacommand.

  \a node is guaranteed to be non-null.
 */
void CppCodeParser::processMetaCommand(const Doc &doc, const QString &command,
                                       const ArgLocPair &argLocPair, Node *node)
{
    QString arg = argLocPair.first;
    if (command == COMMAND_INHEADERFILE) {
        if (node->isAggregate())
            static_cast<Aggregate *>(node)->addIncludeFile(arg);
        else
            doc.location().warning(tr("Ignored '\\%1'").arg(COMMAND_INHEADERFILE));
    } else if (command == COMMAND_OVERLOAD) {
        /*
          Note that this might set the overload flag of the
          primary function. This is ok because the overload
          flags and overload numbers will be resolved later
          in Aggregate::normalizeOverloads().
         */
        if (node->isFunction())
            static_cast<FunctionNode *>(node)->setOverloadFlag();
        else if (node->isSharedCommentNode())
            static_cast<SharedCommentNode *>(node)->setOverloadFlags();
        else
            doc.location().warning(tr("Ignored '\\%1'").arg(COMMAND_OVERLOAD));
    } else if (command == COMMAND_REIMP) {
        if (node->parent() && !node->parent()->isInternal()) {
            if (node->isFunction()) {
                auto *fn = static_cast<FunctionNode *>(node);
                // The clang visitor class will have set the
                // qualified name of the ovverridden function.
                // If the name of the overridden function isn't
                // set, issue a warning.
                if (fn->overridesThis().isEmpty() && isWorthWarningAbout(doc)) {
                    doc.location().warning(tr("Cannot find base function for '\\%1' in %2()")
                                                   .arg(COMMAND_REIMP)
                                                   .arg(node->name()),
                                           tr("The function either doesn't exist in any "
                                              "base class with the same signature or it "
                                              "exists but isn't virtual."));
                }
                fn->setReimpFlag();
            } else {
                doc.location().warning(
                        tr("Ignored '\\%1' in %2").arg(COMMAND_REIMP).arg(node->name()));
            }
        }
    } else if (command == COMMAND_RELATES) {
        QStringList path = arg.split("::");
        Aggregate *aggregate = qdb_->findRelatesNode(path);
        if (aggregate == nullptr)
            aggregate = new ProxyNode(node->root(), arg);

        if (node->parent() == aggregate) { // node is already a child of aggregate
            doc.location().warning(
                    tr("Invalid '\\%1' (already a member of '%2')").arg(COMMAND_RELATES, arg));
        } else {
            if (node->isAggregate()) {
                doc.location().warning(tr("Invalid '\\%1' not allowed in '\\%2'")
                                               .arg(COMMAND_RELATES, node->nodeTypeString()));
            } else if (!node->isRelatedNonmember() &&
                       !node->parent()->isNamespace() && !node->parent()->isHeader()) {
                if (!doc.isInternal()) {
                    doc.location().warning(tr("Invalid '\\%1' ('%2' must be global)")
                                                   .arg(COMMAND_RELATES, node->name()));
                }
            } else if (!node->isRelatedNonmember() && !node->parent()->isHeader()) {
                aggregate->adoptChild(node);
                node->setRelatedNonmember(true);
            } else {
                /*
                  There are multiple \relates commands. This
                  one is not the first, so clone the node as
                  a child of aggregate.
                 */
                Node *clone = node->clone(aggregate);
                if (clone == nullptr) {
                    doc.location().warning(tr("Invalid '\\%1' (multiple uses not allowed in '%2')")
                                                   .arg(COMMAND_RELATES, node->nodeTypeString()));
                } else {
                    clone->setRelatedNonmember(true);
                }
            }
        }
    } else if (command == COMMAND_NEXTPAGE) {
        setLink(node, Node::NextLink, arg);
    } else if (command == COMMAND_PREVIOUSPAGE) {
        setLink(node, Node::PreviousLink, arg);
    } else if (command == COMMAND_STARTPAGE) {
        setLink(node, Node::StartLink, arg);
    } else if (command == COMMAND_QMLINHERITS) {
        if (node->name() == arg)
            doc.location().warning(tr("%1 tries to inherit itself").arg(arg));
        else if (node->isQmlType() || node->isJsType()) {
            auto *qmlType = static_cast<QmlTypeNode *>(node);
            qmlType->setQmlBaseName(arg);
        }
    } else if (command == COMMAND_QMLINSTANTIATES) {
        if (node->isQmlType() || node->isJsType()) {
            ClassNode *classNode = qdb_->findClassNode(arg.split("::"));
            if (classNode)
                node->setClassNode(classNode);
            else
                doc.location().warning(tr("C++ class %1 not found: \\instantiates %1").arg(arg));
        } else
            doc.location().warning(tr("\\instantiates is only allowed in \\qmltype"));
    } else if (command == COMMAND_QMLDEFAULT) {
        node->markDefault();
    } else if (command == COMMAND_QMLREADONLY) {
        node->markReadOnly(true);
    } else if ((command == COMMAND_QMLABSTRACT) || (command == COMMAND_ABSTRACT)) {
        if (node->isQmlType() || node->isJsType())
            node->setAbstract(true);
    } else if (command == COMMAND_DEPRECATED) {
        node->setStatus(Node::Obsolete);
    } else if (command == COMMAND_INGROUP || command == COMMAND_INPUBLICGROUP) {
        // Note: \ingroup and \inpublicgroup are the same (and now recognized as such).
        qdb_->addToGroup(arg, node);
    } else if (command == COMMAND_INMODULE) {
        qdb_->addToModule(arg, node);
    } else if (command == COMMAND_INQMLMODULE) {
        qdb_->addToQmlModule(arg, node);
    } else if (command == COMMAND_INJSMODULE) {
        qdb_->addToJsModule(arg, node);
    } else if (command == COMMAND_MAINCLASS) {
        node->doc().location().warning(
                tr("'\\mainclass' is deprecated. Consider '\\ingroup mainclasses'"));
    } else if (command == COMMAND_OBSOLETE) {
        node->setStatus(Node::Obsolete);
    } else if (command == COMMAND_NONREENTRANT) {
        node->setThreadSafeness(Node::NonReentrant);
    } else if (command == COMMAND_PRELIMINARY) {
        // \internal wins.
        if (!node->isInternal())
            node->setStatus(Node::Preliminary);
    } else if (command == COMMAND_INTERNAL) {
        if (!showInternal())
            node->markInternal();
    } else if (command == COMMAND_REENTRANT) {
        node->setThreadSafeness(Node::Reentrant);
    } else if (command == COMMAND_SINCE) {
        node->setSince(arg);
    } else if (command == COMMAND_WRAPPER) {
        node->setWrapper();
    } else if (command == COMMAND_THREADSAFE) {
        node->setThreadSafeness(Node::ThreadSafe);
    } else if (command == COMMAND_TITLE) {
        if (!node->setTitle(arg))
            doc.location().warning(tr("Ignored '\\%1'").arg(COMMAND_TITLE));
        else if (node->isExample())
            qdb_->addExampleNode(static_cast<ExampleNode *>(node));
    } else if (command == COMMAND_SUBTITLE) {
        if (!node->setSubtitle(arg))
            doc.location().warning(tr("Ignored '\\%1'").arg(COMMAND_SUBTITLE));
    } else if (command == COMMAND_QTVARIABLE) {
        node->setQtVariable(arg);
        if (!node->isModule() && !node->isQmlModule())
            doc.location().warning(
                    tr("Command '\\%1' is only meaningful in '\\module' and '\\qmlmodule'.")
                            .arg(COMMAND_QTVARIABLE));
    } else if (command == COMMAND_QTCMAKEPACKAGE) {
        node->setQtCMakeComponent(arg);
        if (!node->isModule())
            doc.location().warning(tr("Command '\\%1' is only meaningful in '\\module'.")
                                           .arg(COMMAND_QTCMAKEPACKAGE));
    } else if (command == COMMAND_NOAUTOLIST) {
        node->setNoAutoList(true);
    }
}

/*!
  The topic command has been processed, and now \a doc and
  \a node are passed to this function to get the metacommands
  from \a doc and process them one at a time. \a node is the
  node where \a doc resides.
 */
void CppCodeParser::processMetaCommands(const Doc &doc, Node *node)
{
    const QStringList metaCommandsUsed = doc.metaCommandsUsed().values();
    for (const auto &command : metaCommandsUsed) {
        const ArgList args = doc.metaCommandArgs(command);
        for (const auto &arg : args)
            processMetaCommand(doc, command, arg, node);
    }
}

/*!
 Parse QML/JS signal/method topic commands.
 */
FunctionNode *CppCodeParser::parseOtherFuncArg(const QString &topic, const Location &location,
                                               const QString &funcArg)
{
    QString funcName;
    QString returnType;

    int leftParen = funcArg.indexOf(QChar('('));
    if (leftParen > 0)
        funcName = funcArg.left(leftParen);
    else
        funcName = funcArg;
    int firstBlank = funcName.indexOf(QChar(' '));
    if (firstBlank > 0) {
        returnType = funcName.left(firstBlank);
        funcName = funcName.right(funcName.length() - firstBlank - 1);
    }

    QStringList colonSplit(funcName.split("::"));
    if (colonSplit.size() < 2) {
        QString msg = "Unrecognizable QML module/component qualifier for " + funcArg;
        location.warning(tr(msg.toLatin1().data()));
        return nullptr;
    }
    QString moduleName;
    QString elementName;
    if (colonSplit.size() > 2) {
        moduleName = colonSplit[0];
        elementName = colonSplit[1];
    } else {
        elementName = colonSplit[0];
    }
    funcName = colonSplit.last();

    Aggregate *aggregate = qdb_->findQmlType(moduleName, elementName);
    if (aggregate == nullptr)
        aggregate = qdb_->findQmlBasicType(moduleName, elementName);
    if (aggregate == nullptr)
        return nullptr;

    QString params;
    QStringList leftParenSplit = funcArg.split('(');
    if (leftParenSplit.size() > 1) {
        QStringList rightParenSplit = leftParenSplit[1].split(')');
        if (!rightParenSplit.empty())
            params = rightParenSplit[0];
    }

    FunctionNode::Metaness metaness = FunctionNode::getMetanessFromTopic(topic);
    bool attached = topic.contains(QLatin1String("attached"));
    auto *fn = new FunctionNode(metaness, aggregate, funcName, attached);
    fn->setAccess(Node::Public);
    fn->setLocation(location);
    fn->setReturnType(returnType);
    fn->setParameters(params);
    return fn;
}

/*!
  Parse the macro arguments in \a macroArg ad hoc, without using
  any actual parser. If successful, return a pointer to the new
  FunctionNode for the macro. Otherwise return null. \a location
  is used for reporting errors.
 */
FunctionNode *CppCodeParser::parseMacroArg(const Location &location, const QString &macroArg)
{
    QStringList leftParenSplit = macroArg.split('(');
    if (leftParenSplit.isEmpty())
        return nullptr;
    QString macroName;
    FunctionNode *oldMacroNode = nullptr;
    QStringList blankSplit = leftParenSplit[0].split(' ');
    if (!blankSplit.empty()) {
        macroName = blankSplit.last();
        oldMacroNode = qdb_->findMacroNode(macroName);
    }
    QString returnType;
    if (blankSplit.size() > 1) {
        blankSplit.removeLast();
        returnType = blankSplit.join(' ');
    }
    QString params;
    if (leftParenSplit.size() > 1) {
        const QString &afterParen = leftParenSplit.at(1);
        int rightParen = afterParen.indexOf(')');
        if (rightParen >= 0)
            params = afterParen.left(rightParen);
    }
    int i = 0;
    while (i < macroName.length() && !macroName.at(i).isLetter())
        i++;
    if (i > 0) {
        returnType += QChar(' ') + macroName.left(i);
        macroName = macroName.mid(i);
    }
    FunctionNode::Metaness metaness = FunctionNode::MacroWithParams;
    if (params.isEmpty())
        metaness = FunctionNode::MacroWithoutParams;
    auto *macro = new FunctionNode(metaness, qdb_->primaryTreeRoot(), macroName);
    macro->setAccess(Node::Public);
    macro->setLocation(location);
    macro->setReturnType(returnType);
    macro->setParameters(params);
    if (oldMacroNode && macro->compare(oldMacroNode)) {
        location.warning(tr("\\macro %1 documented more than once").arg(macroArg));
        oldMacroNode->doc().location().warning(tr("(The previous doc is here)"));
    }
    return macro;
}

void CppCodeParser::setExampleFileLists(ExampleNode *en)
{
    Config &config = Config::instance();
    QString fullPath = config.getExampleProjectFile(en->name());
    if (fullPath.isEmpty()) {
        QString details = QLatin1String("Example directories: ")
                + config.getCanonicalPathList(CONFIG_EXAMPLEDIRS).join(QLatin1Char(' '));
        en->location().warning(
                tr("Cannot find project file for example '%1'").arg(en->name()), details);
        return;
    }

    QDir exampleDir(QFileInfo(fullPath).dir());

    QStringList exampleFiles = Config::getFilesHere(exampleDir.path(), m_exampleNameFilter,
                                                    Location(), m_excludeDirs, m_excludeFiles);
    // Search for all image files under the example project, excluding doc/images directory.
    QSet<QString> excludeDocDirs(m_excludeDirs);
    excludeDocDirs.insert(exampleDir.path() + QLatin1String("/doc/images"));
    QStringList imageFiles = Config::getFilesHere(exampleDir.path(), m_exampleImageFilter,
                                                  Location(), excludeDocDirs, m_excludeFiles);
    if (!exampleFiles.isEmpty()) {
        // move main.cpp to the end, if it exists
        QString mainCpp;

        const auto isGeneratedOrMainCpp = [&mainCpp](const QString &fileName) {
            if (fileName.endsWith("/main.cpp")) {
                if (mainCpp.isEmpty())
                    mainCpp = fileName;
                return true;
            }
            return fileName.contains("/qrc_") || fileName.contains("/moc_")
                    || fileName.contains("/ui_");
        };

        exampleFiles.erase(
                std::remove_if(exampleFiles.begin(), exampleFiles.end(), isGeneratedOrMainCpp),
                exampleFiles.end());

        if (!mainCpp.isEmpty())
            exampleFiles.append(mainCpp);

        // Add any resource and project files
        exampleFiles += Config::getFilesHere(exampleDir.path(),
                QLatin1String("*.qrc *.pro *.qmlproject *.pyproject CMakeLists.txt qmldir"));
    }

    const int pathLen = exampleDir.path().size() - en->name().size();
    for (auto &file : exampleFiles)
        file = file.mid(pathLen);
    for (auto &file : imageFiles)
        file = file.mid(pathLen);

    en->setFiles(exampleFiles, fullPath.mid(pathLen));
    en->setImages(imageFiles);
}

/*!
  returns true if \a t is \e {jssignal}, \e {jsmethod},
  \e {jsattachedsignal}, or \e {jsattachedmethod}.
 */
bool CppCodeParser::isJSMethodTopic(const QString &t)
{
    return (t == COMMAND_JSSIGNAL || t == COMMAND_JSMETHOD || t == COMMAND_JSATTACHEDSIGNAL
            || t == COMMAND_JSATTACHEDMETHOD);
}

/*!
  returns true if \a t is \e {qmlsignal}, \e {qmlmethod},
  \e {qmlattachedsignal}, or \e {qmlattachedmethod}.
 */
bool CppCodeParser::isQMLMethodTopic(const QString &t)
{
    return (t == COMMAND_QMLSIGNAL || t == COMMAND_QMLMETHOD || t == COMMAND_QMLATTACHEDSIGNAL
            || t == COMMAND_QMLATTACHEDMETHOD);
}

/*!
  Returns true if \a t is \e {jsproperty}, \e {jspropertygroup},
  or \e {jsattachedproperty}.
 */
bool CppCodeParser::isJSPropertyTopic(const QString &t)
{
    return (t == COMMAND_JSPROPERTY || t == COMMAND_JSATTACHEDPROPERTY);
}

/*!
  Returns true if \a t is \e {qmlproperty}, \e {qmlpropertygroup},
  or \e {qmlattachedproperty}.
 */
bool CppCodeParser::isQMLPropertyTopic(const QString &t)
{
    return (t == COMMAND_QMLPROPERTY || t == COMMAND_QMLATTACHEDPROPERTY);
}

void CppCodeParser::processTopicArgs(const Doc &doc, const QString &topic, NodeList &nodes,
                                     DocList &docs)
{
    if (isQMLPropertyTopic(topic) || isJSPropertyTopic(topic)) {
        processQmlProperties(doc, nodes, docs);
    } else {
        ArgList args = doc.metaCommandArgs(topic);
        Node *node = nullptr;
        if (args.size() == 1) {
            if (topic == COMMAND_FN) {
                if (showInternal() || !doc.isInternal())
                    node = parserForLanguage("Clang")->parseFnArg(doc.location(), args[0].first);
            } else if (topic == COMMAND_MACRO) {
                node = parseMacroArg(doc.location(), args[0].first);
            } else if (isQMLMethodTopic(topic) || isJSMethodTopic(topic)) {
                node = parseOtherFuncArg(topic, doc.location(), args[0].first);
            } else if (topic == COMMAND_DONTDOCUMENT) {
                qdb_->primaryTree()->addToDontDocumentMap(args[0].first);
            } else {
                node = processTopicCommand(doc, topic, args[0]);
            }
            if (node != nullptr) {
                nodes.append(node);
                docs.append(doc);
            }
        } else if (args.size() > 1) {
            QVector<SharedCommentNode *> sharedCommentNodes;
            for (const auto &arg : qAsConst(args)) {
                node = nullptr;
                if (topic == COMMAND_FN) {
                    if (showInternal() || !doc.isInternal())
                        node = parserForLanguage("Clang")->parseFnArg(doc.location(), arg.first);
                } else if (topic == COMMAND_MACRO) {
                    node = parseMacroArg(doc.location(), arg.first);
                } else if (isQMLMethodTopic(topic) || isJSMethodTopic(topic)) {
                    node = parseOtherFuncArg(topic, doc.location(), arg.first);
                } else {
                    node = processTopicCommand(doc, topic, arg);
                }
                if (node != nullptr) {
                    bool found = false;
                    for (SharedCommentNode *scn : sharedCommentNodes) {
                        if (scn->parent() == node->parent()) {
                            scn->append(node);
                            found = true;
                            break;
                        }
                    }
                    if (!found) {
                        auto *scn = new SharedCommentNode(node);
                        sharedCommentNodes.append(scn);
                        nodes.append(scn);
                        docs.append(doc);
                    }
                }
            }
            for (auto *scn : sharedCommentNodes)
                scn->sort();
        }
    }
}

void CppCodeParser::processMetaCommands(NodeList &nodes, DocList &docs)
{
    QVector<Doc>::Iterator d = docs.begin();
    for (const auto &node : nodes) {
        if (node != nullptr) {
            processMetaCommands(*d, node);
            node->setDoc(*d);
            checkModuleInclusion(node);
            if (node->isAggregate()) {
                auto *aggregate = static_cast<Aggregate *>(node);
                if (aggregate->includeFiles().isEmpty()) {
                    Aggregate *parent = aggregate;
                    while (parent->physicalModuleName().isEmpty() && (parent->parent() != nullptr))
                        parent = parent->parent();
                    if (parent == aggregate)
                        aggregate->addIncludeFile(aggregate->name());
                    else
                        aggregate->setIncludeFiles(parent->includeFiles());
                }
            }
        }
        ++d;
    }
}

bool CppCodeParser::hasTooManyTopics(const Doc &doc) const
{
    const QSet<QString> topicCommandsUsed = topicCommands() & doc.metaCommandsUsed();
    if (topicCommandsUsed.count() > 1) {
        bool ok = true;
        for (const auto &t : topicCommandsUsed) {
            if (!t.startsWith(QLatin1String("qml")) && !t.startsWith(QLatin1String("js")))
                ok = false;
        }
        if (ok)
            return false;
        QString topicList;
        for (const auto &t : topicCommandsUsed)
            topicList += QLatin1String(" \\") + t + QLatin1Char(',');
        topicList[topicList.lastIndexOf(',')] = '.';
        int i = topicList.lastIndexOf(',');
        Q_ASSERT(i >= 0); // we had at least two commas
        topicList[i] = ' ';
        topicList.insert(i + 1, "and");
        doc.location().warning(tr("Multiple topic commands found in comment:%1").arg(topicList));
        return true;
    }
    return false;
}

QT_END_NAMESPACE<|MERGE_RESOLUTION|>--- conflicted
+++ resolved
@@ -91,13 +91,12 @@
       All these can appear in a C++ namespace. Don't add
       anything that can't be in a C++ namespace.
      */
-<<<<<<< HEAD
     m_nodeTypeMap.insert(COMMAND_NAMESPACE, Node::Namespace);
     m_nodeTypeMap.insert(COMMAND_CLASS, Node::Class);
     m_nodeTypeMap.insert(COMMAND_STRUCT, Node::Struct);
     m_nodeTypeMap.insert(COMMAND_UNION, Node::Union);
     m_nodeTypeMap.insert(COMMAND_ENUM, Node::Enum);
-    m_nodeTypeMap.insert(COMMAND_TYPEALIAS, Node::Typedef);
+    m_nodeTypeMap.insert(COMMAND_TYPEALIAS, Node::TypeAlias);
     m_nodeTypeMap.insert(COMMAND_TYPEDEF, Node::Typedef);
     m_nodeTypeMap.insert(COMMAND_PROPERTY, Node::Property);
     m_nodeTypeMap.insert(COMMAND_VARIABLE, Node::Variable);
@@ -107,31 +106,10 @@
     m_nodeTypeTestFuncMap.insert(COMMAND_STRUCT, &Node::isStruct);
     m_nodeTypeTestFuncMap.insert(COMMAND_UNION, &Node::isUnion);
     m_nodeTypeTestFuncMap.insert(COMMAND_ENUM, &Node::isEnumType);
-    m_nodeTypeTestFuncMap.insert(COMMAND_TYPEALIAS, &Node::isTypedef);
+    m_nodeTypeTestFuncMap.insert(COMMAND_TYPEALIAS, &Node::isTypeAlias);
     m_nodeTypeTestFuncMap.insert(COMMAND_TYPEDEF, &Node::isTypedef);
     m_nodeTypeTestFuncMap.insert(COMMAND_PROPERTY, &Node::isProperty);
     m_nodeTypeTestFuncMap.insert(COMMAND_VARIABLE, &Node::isVariable);
-=======
-    nodeTypeMap_.insert(COMMAND_NAMESPACE, Node::Namespace);
-    nodeTypeMap_.insert(COMMAND_CLASS, Node::Class);
-    nodeTypeMap_.insert(COMMAND_STRUCT, Node::Struct);
-    nodeTypeMap_.insert(COMMAND_UNION, Node::Union);
-    nodeTypeMap_.insert(COMMAND_ENUM, Node::Enum);
-    nodeTypeMap_.insert(COMMAND_TYPEALIAS, Node::TypeAlias);
-    nodeTypeMap_.insert(COMMAND_TYPEDEF, Node::Typedef);
-    nodeTypeMap_.insert(COMMAND_PROPERTY, Node::Property);
-    nodeTypeMap_.insert(COMMAND_VARIABLE, Node::Variable);
-
-    nodeTypeTestFuncMap_.insert(COMMAND_NAMESPACE, &Node::isNamespace);
-    nodeTypeTestFuncMap_.insert(COMMAND_CLASS, &Node::isClassNode);
-    nodeTypeTestFuncMap_.insert(COMMAND_STRUCT, &Node::isStruct);
-    nodeTypeTestFuncMap_.insert(COMMAND_UNION, &Node::isUnion);
-    nodeTypeTestFuncMap_.insert(COMMAND_ENUM, &Node::isEnumType);
-    nodeTypeTestFuncMap_.insert(COMMAND_TYPEALIAS, &Node::isTypeAlias);
-    nodeTypeTestFuncMap_.insert(COMMAND_TYPEDEF, &Node::isTypedef);
-    nodeTypeTestFuncMap_.insert(COMMAND_PROPERTY, &Node::isProperty);
-    nodeTypeTestFuncMap_.insert(COMMAND_VARIABLE, &Node::isVariable);
->>>>>>> 814f95db
 
     Config &config = Config::instance();
     QStringList exampleFilePatterns =
