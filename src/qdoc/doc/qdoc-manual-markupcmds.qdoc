--- conflicted
+++ resolved
@@ -3823,24 +3823,12 @@
     also be used with the \l {group-command}{\\group} command to omit
     the list of group members, when they are listed manually.
 
-<<<<<<< HEAD
     The command must stand on its own line. See \l {Qt Quick Controls QML Types}
     for an example. The page is generated from \c {qtquickcontrols2-qmlmodule.qdoc}.
     There you will find a QDoc comment containing the \c{\qmlmodule} command for
     the QtQuick.Controls module. The same comment contains a \c {\noautolist}
     command to disable automatic list generation, and a \l {generatelist-command}
     {\\generatelist} to list the QML types in a specific section of the document.
-=======
-    The command must stand on its own line. See \l {Qt Sensors QML Types} for
-    an example. The page is generated from \c {qtsensors5.qdoc}. There you will
-    find a QDoc comment containing the \c{\qmlmodule} command for the QtSensors
-    module. The same QDoc comment contains two \c {\annotated-list} commands to
-    list the QML types in two separate groups. The QML types have been divided
-    into these two groups because it makes more sense to list them this way than
-    it does to list them in a single alphabetical list. At the bottom of the
-    comment, \c {\noautolist} has been used to tell QDoc not to generate the
-    automatic annotated list.
->>>>>>> 814f95db
 
     This command was introduced in QDoc 5.6.
 
