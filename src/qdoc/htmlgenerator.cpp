/****************************************************************************
**
** Copyright (C) 2019 The Qt Company Ltd.
** Contact: https://www.qt.io/licensing/
**
** This file is part of the tools applications of the Qt Toolkit.
**
** $QT_BEGIN_LICENSE:GPL-EXCEPT$
** Commercial License Usage
** Licensees holding valid commercial Qt licenses may use this file in
** accordance with the commercial license agreement provided with the
** Software or, alternatively, in accordance with the terms contained in
** a written agreement between you and The Qt Company. For licensing terms
** and conditions see https://www.qt.io/terms-conditions. For further
** information use the contact form at https://www.qt.io/contact-us.
**
** GNU General Public License Usage
** Alternatively, this file may be used under the terms of the GNU
** General Public License version 3 as published by the Free Software
** Foundation with exceptions as appearing in the file LICENSE.GPL3-EXCEPT
** included in the packaging of this file. Please review the following
** information to ensure the GNU General Public License requirements will
** be met: https://www.gnu.org/licenses/gpl-3.0.html.
**
** $QT_END_LICENSE$
**
****************************************************************************/

#include "htmlgenerator.h"

#include "config.h"
#include "codemarker.h"
#include "codeparser.h"
#include "helpprojectwriter.h"
#include "node.h"
#include "qdocdatabase.h"
#include "separator.h"
#include "tree.h"
#include "quoter.h"

#include <QtCore/qdebug.h>
#include <QtCore/qiterator.h>
#include <QtCore/qlist.h>
#include <QtCore/qmap.h>
#include <QtCore/quuid.h>
#include <QtCore/qversionnumber.h>
#include <QtCore/qregularexpression.h>

#include <cctype>

QT_BEGIN_NAMESPACE

int HtmlGenerator::id = 0;

QString HtmlGenerator::divNavTop;

static bool showBrokenLinks = false;

static void addLink(const QString &linkTarget, const QStringRef &nestedStuff, QString *res)
{
    if (!linkTarget.isEmpty()) {
        *res += QLatin1String("<a href=\"");
        *res += linkTarget;
        *res += QLatin1String("\">");
        *res += nestedStuff;
        *res += QLatin1String("</a>");
    } else {
        *res += nestedStuff;
    }
}

/*!
  Constructs the HTML output generator.
 */
HtmlGenerator::HtmlGenerator()
    : codeIndent(0),
      helpProjectWriter(nullptr),
      inObsoleteLink(false),
      funcLeftParen("\\S(\\()"),
      obsoleteLinks(false)
{
}

/*!
  Destroys the HTML output generator. Deletes the singleton
  instance of HelpProjectWriter.
 */
HtmlGenerator::~HtmlGenerator()
{
    if (helpProjectWriter) {
        delete helpProjectWriter;
        helpProjectWriter = nullptr;
    }
}

/*!
  Initializes the HTML output generator's data structures
  from the configuration (Config) singleton.
 */
void HtmlGenerator::initializeGenerator()
{
    static const struct
    {
        const char *key;
        const char *left;
        const char *right;
    } defaults[] = { { ATOM_FORMATTING_BOLD, "<b>", "</b>" },
                     { ATOM_FORMATTING_INDEX, "<!--", "-->" },
                     { ATOM_FORMATTING_ITALIC, "<i>", "</i>" },
                     { ATOM_FORMATTING_PARAMETER, "<i>", "</i>" },
                     { ATOM_FORMATTING_SUBSCRIPT, "<sub>", "</sub>" },
                     { ATOM_FORMATTING_SUPERSCRIPT, "<sup>", "</sup>" },
                     { ATOM_FORMATTING_TELETYPE, "<code>",
                       "</code>" }, // <tt> tag is not supported in HTML5
                     { ATOM_FORMATTING_UICONTROL, "<b>", "</b>" },
                     { ATOM_FORMATTING_UNDERLINE, "<u>", "</u>" },
                     { nullptr, nullptr, nullptr } };

    Generator::initializeGenerator();
    config = &Config::instance();
    obsoleteLinks = config->getBool(CONFIG_OBSOLETELINKS);
    setImageFileExtensions(QStringList() << "png"
                                         << "jpg"
                                         << "jpeg"
                                         << "gif");

    /*
      The formatting maps are owned by Generator. They are cleared in
      Generator::terminate().
     */
    int i = 0;
    while (defaults[i].key) {
        formattingLeftMap().insert(QLatin1String(defaults[i].key), QLatin1String(defaults[i].left));
        formattingRightMap().insert(QLatin1String(defaults[i].key),
                                    QLatin1String(defaults[i].right));
        i++;
    }

    style = config->getString(HtmlGenerator::format() + Config::dot + CONFIG_STYLE);
    endHeader = config->getString(HtmlGenerator::format() + Config::dot + CONFIG_ENDHEADER);
    postHeader =
            config->getString(HtmlGenerator::format() + Config::dot + HTMLGENERATOR_POSTHEADER);
    postPostHeader =
            config->getString(HtmlGenerator::format() + Config::dot + HTMLGENERATOR_POSTPOSTHEADER);
    prologue = config->getString(HtmlGenerator::format() + Config::dot + HTMLGENERATOR_PROLOGUE);

    footer = config->getString(HtmlGenerator::format() + Config::dot + HTMLGENERATOR_FOOTER);
    address = config->getString(HtmlGenerator::format() + Config::dot + HTMLGENERATOR_ADDRESS);
    pleaseGenerateMacRef =
            config->getBool(HtmlGenerator::format() + Config::dot + HTMLGENERATOR_GENERATEMACREFS);
    noNavigationBar =
            config->getBool(HtmlGenerator::format() + Config::dot + HTMLGENERATOR_NONAVIGATIONBAR);
    navigationSeparator = config->getString(HtmlGenerator::format() + Config::dot
                                            + HTMLGENERATOR_NAVIGATIONSEPARATOR);
    tocDepth = config->getInt(HtmlGenerator::format() + Config::dot + HTMLGENERATOR_TOCDEPTH);

    project = config->getString(CONFIG_PROJECT);

    projectDescription = config->getString(CONFIG_DESCRIPTION);
    if (projectDescription.isEmpty() && !project.isEmpty())
        projectDescription = project + QLatin1String(" Reference Documentation");

    projectUrl = config->getString(CONFIG_URL);
    tagFile_ = config->getString(CONFIG_TAGFILE);

    naturalLanguage = config->getString(CONFIG_NATURALLANGUAGE);
    if (naturalLanguage.isEmpty())
        naturalLanguage = QLatin1String("en");

    codeIndent = config->getInt(CONFIG_CODEINDENT); // QTBUG-27798
    codePrefix = config->getString(CONFIG_CODEPREFIX);
    codeSuffix = config->getString(CONFIG_CODESUFFIX);

    /*
      The help file write should be allocated once and only once
      per qdoc execution.
     */
    if (helpProjectWriter)
        helpProjectWriter->reset(project.toLower() + ".qhp", this);
    else
        helpProjectWriter = new HelpProjectWriter(project.toLower() + ".qhp", this);

    // Documentation template handling
    headerScripts = config->getString(HtmlGenerator::format() + Config::dot + CONFIG_HEADERSCRIPTS);
    headerStyles = config->getString(HtmlGenerator::format() + Config::dot + CONFIG_HEADERSTYLES);

    QString prefix = CONFIG_QHP + Config::dot + project + Config::dot;
    manifestDir =
            QLatin1String("qthelp://") + config->getString(prefix + QLatin1String("namespace"));
    manifestDir += QLatin1Char('/') + config->getString(prefix + QLatin1String("virtualFolder"))
            + QLatin1Char('/');
    readManifestMetaContent();
    examplesPath = config->getString(CONFIG_EXAMPLESINSTALLPATH);
    if (!examplesPath.isEmpty())
        examplesPath += QLatin1Char('/');

    // Retrieve the config for the navigation bar
    homepage = config->getString(CONFIG_NAVIGATION + Config::dot + CONFIG_HOMEPAGE);

    hometitle = config->getString(CONFIG_NAVIGATION + Config::dot + CONFIG_HOMETITLE, homepage);

    landingpage = config->getString(CONFIG_NAVIGATION + Config::dot + CONFIG_LANDINGPAGE);

    landingtitle =
            config->getString(CONFIG_NAVIGATION + Config::dot + CONFIG_LANDINGTITLE, landingpage);

    cppclassespage = config->getString(CONFIG_NAVIGATION + Config::dot + CONFIG_CPPCLASSESPAGE);

    cppclassestitle = config->getString(CONFIG_NAVIGATION + Config::dot + CONFIG_CPPCLASSESTITLE,
                                        QLatin1String("C++ Classes"));

    qmltypespage = config->getString(CONFIG_NAVIGATION + Config::dot + CONFIG_QMLTYPESPAGE);

    qmltypestitle = config->getString(CONFIG_NAVIGATION + Config::dot + CONFIG_QMLTYPESTITLE,
                                      QLatin1String("QML Types"));

    buildversion = config->getString(CONFIG_BUILDVERSION);
}

/*!
  Gracefully terminates the HTML output generator.
 */
void HtmlGenerator::terminateGenerator()
{
    Generator::terminateGenerator();
}

QString HtmlGenerator::format()
{
    return "HTML";
}

/*!
  Generate targets for any \keyword commands that were seen
  in the qdoc comment for the \a node.
 */
void HtmlGenerator::generateKeywordAnchors(const Node *node)
{
    Q_UNUSED(node);
    // Disabled: keywords always link to the top of the QDoc
    // comment they appear in, and do not use a dedicated anchor.
}

/*!
  If qdoc is in the \c {-prepare} phase, traverse the primary
  tree to generate the index file for the current module.

  If qdoc is in the \c {-generate} phase, traverse the primary
  tree to generate all the HTML documentation for the current
  module. Then generate the help file and the tag file.
 */
void HtmlGenerator::generateDocs()
{
    Node *qflags = qdb_->findClassNode(QStringList("QFlags"));
    if (qflags)
        qflagsHref_ = linkForNode(qflags, nullptr);
    if (!config->preparing())
        Generator::generateDocs();

    if (!config->generating()) {
        QString fileBase =
                project.toLower().simplified().replace(QLatin1Char(' '), QLatin1Char('-'));
        qdb_->generateIndex(outputDir() + QLatin1Char('/') + fileBase + ".index", projectUrl,
                            projectDescription, this);
    }

    if (!config->preparing()) {
        helpProjectWriter->generate();
        generateManifestFiles();
        /*
          Generate the XML tag file, if it was requested.
        */
        qdb_->generateTagFile(tagFile_, this);
    }
}

/*!
  Generate an html file with the contents of a C++ or QML source file.
 */
void HtmlGenerator::generateExampleFilePage(const Node *en, const QString &file, CodeMarker *marker)
{
    SubTitleSize subTitleSize = LargeSubTitle;
    QString fullTitle = en->fullTitle();

    beginFilePage(en, linkForExampleFile(file, en));
    generateHeader(fullTitle, en, marker);
    generateTitle(fullTitle, Text() << en->subtitle(), subTitleSize, en, marker);

    Text text;
    Quoter quoter;
    Doc::quoteFromFile(en->doc().location(), quoter, file);
    QString code = quoter.quoteTo(en->location(), QString(), QString());
    CodeMarker *codeMarker = CodeMarker::markerForFileName(file);
    text << Atom(codeMarker->atomType(), code);
    Atom a(codeMarker->atomType(), code);

    generateText(text, en, codeMarker);
    endFilePage();
}

/*!
  Generate html from an instance of Atom.
 */
int HtmlGenerator::generateAtom(const Atom *atom, const Node *relative, CodeMarker *marker)
{
    int idx, skipAhead = 0;
    static bool in_para = false;

    switch (atom->type()) {
    case Atom::AutoLink: {
        QString name = atom->string();
        if (relative && relative->name() == name.replace(QLatin1String("()"), QLatin1String())) {
            out() << protectEnc(atom->string());
            break;
        }
    }
        Q_FALLTHROUGH();
    case Atom::NavAutoLink:
        if (!inLink_ && !inContents_ && !inSectionHeading_) {
            const Node *node = nullptr;
            QString link = getAutoLink(atom, relative, &node);
            if (link.isEmpty()) {
                if (autolinkErrors())
                    relative->doc().location().warning(
                            tr("Can't autolink to '%1'").arg(atom->string()));
            } else if (node && node->isObsolete()) {
                if ((relative->parent() != node) && !relative->isObsolete())
                    link.clear();
            }
            if (link.isEmpty()) {
                out() << protectEnc(atom->string());
            } else {
                beginLink(link, node, relative);
                generateLink(atom, marker);
                endLink();
            }
        } else {
            out() << protectEnc(atom->string());
        }
        break;
    case Atom::BaseName:
        break;
    case Atom::BriefLeft:
        if (!hasBrief(relative)) {
            skipAhead = skipAtoms(atom, Atom::BriefRight);
            break;
        }
        out() << "<p>";
        rewritePropertyBrief(atom, relative);
        break;
    case Atom::BriefRight:
        if (hasBrief(relative))
            out() << "</p>\n";
        break;
    case Atom::C:
        // This may at one time have been used to mark up C++ code but it is
        // now widely used to write teletype text. As a result, text marked
        // with the \c command is not passed to a code marker.
        out() << formattingLeftMap()[ATOM_FORMATTING_TELETYPE];
        out() << protectEnc(plainCode(atom->string()));
        out() << formattingRightMap()[ATOM_FORMATTING_TELETYPE];
        break;
    case Atom::CaptionLeft:
        out() << "<p class=\"figCaption\">";
        in_para = true;
        break;
    case Atom::CaptionRight:
        endLink();
        if (in_para) {
            out() << "</p>\n";
            in_para = false;
        }
        break;
    case Atom::Qml:
        out() << "<pre class=\"qml\">"
              << trimmedTrailing(highlightedCode(indent(codeIndent, atom->string()), relative,
                                                 false, Node::QML),
                                 codePrefix, codeSuffix)
              << "</pre>\n";
        break;
    case Atom::JavaScript:
        out() << "<pre class=\"js\">"
              << trimmedTrailing(highlightedCode(indent(codeIndent, atom->string()), relative,
                                                 false, Node::JS),
                                 codePrefix, codeSuffix)
              << "</pre>\n";
        break;
    case Atom::CodeNew:
        out() << "<p>you can rewrite it as</p>\n";
        Q_FALLTHROUGH();
    case Atom::Code:
        out() << "<pre class=\"cpp\">"
              << trimmedTrailing(highlightedCode(indent(codeIndent, atom->string()), relative),
                                 codePrefix, codeSuffix)
              << "</pre>\n";
        break;
    case Atom::CodeOld:
        out() << "<p>For example, if you have code like</p>\n";
        Q_FALLTHROUGH();
    case Atom::CodeBad:
        out() << "<pre class=\"cpp plain\">"
              << trimmedTrailing(protectEnc(plainCode(indent(codeIndent, atom->string()))),
                                 codePrefix, codeSuffix)
              << "</pre>\n";
        break;
    case Atom::DivLeft:
        out() << "<div";
        if (!atom->string().isEmpty())
            out() << ' ' << atom->string();
        out() << '>';
        break;
    case Atom::DivRight:
        out() << "</div>";
        break;
    case Atom::FootnoteLeft:
        // ### For now
        if (in_para) {
            out() << "</p>\n";
            in_para = false;
        }
        out() << "<!-- ";
        break;
    case Atom::FootnoteRight:
        // ### For now
        out() << "-->";
        break;
    case Atom::FormatElse:
    case Atom::FormatEndif:
    case Atom::FormatIf:
        break;
    case Atom::FormattingLeft:
        if (atom->string().startsWith("span ")) {
            out() << '<' + atom->string() << '>';
        } else
            out() << formattingLeftMap()[atom->string()];
        if (atom->string() == ATOM_FORMATTING_PARAMETER) {
            if (atom->next() != nullptr && atom->next()->type() == Atom::String) {
                QRegularExpression subscriptRegExp("^([a-z]+)_([0-9n])$");
                auto match = subscriptRegExp.match(atom->next()->string());
                if (match.hasMatch()) {
                    out() << match.captured(1) << "<sub>" << match.captured(2)
                          << "</sub>";
                    skipAhead = 1;
                }
            }
        }
        break;
    case Atom::FormattingRight:
        if (atom->string() == ATOM_FORMATTING_LINK) {
            endLink();
        } else if (atom->string().startsWith("span ")) {
            out() << "</span>";
        } else {
            out() << formattingRightMap()[atom->string()];
        }
        break;
    case Atom::AnnotatedList: {
        const CollectionNode *cn = qdb_->getCollectionNode(atom->string(), Node::Group);
        if (cn)
            generateList(cn, marker, atom->string());
    } break;
    case Atom::GeneratedList:
        if (atom->string() == QLatin1String("annotatedclasses")) {
            generateAnnotatedList(relative, marker, qdb_->getCppClasses());
        } else if (atom->string() == QLatin1String("annotatedexamples")) {
            generateAnnotatedLists(relative, marker, qdb_->getExamples());
        } else if (atom->string() == QLatin1String("annotatedattributions")) {
            generateAnnotatedLists(relative, marker, qdb_->getAttributions());
        } else if (atom->string() == QLatin1String("classes")) {
            generateCompactList(Generic, relative, qdb_->getCppClasses(), true, QStringLiteral(""));
        } else if (atom->string().contains("classes ")) {
            QString rootName = atom->string().mid(atom->string().indexOf("classes") + 7).trimmed();
            generateCompactList(Generic, relative, qdb_->getCppClasses(), true, rootName);
        } else if (atom->string() == QLatin1String("qmlbasictypes")) {
            generateCompactList(Generic, relative, qdb_->getQmlBasicTypes(), true,
                                QStringLiteral(""));
        } else if (atom->string() == QLatin1String("qmltypes")) {
            generateCompactList(Generic, relative, qdb_->getQmlTypes(), true, QStringLiteral(""));
        } else if ((idx = atom->string().indexOf(QStringLiteral("bymodule"))) != -1) {
            QString moduleName = atom->string().mid(idx + 8).trimmed();
            Node::NodeType type = typeFromString(atom);
            QDocDatabase *qdb = QDocDatabase::qdocDB();
            const CollectionNode *cn = qdb->getCollectionNode(moduleName, type);
            if (cn) {
                if (type == Node::Module) {
                    NodeMap m;
                    cn->getMemberClasses(m);
                    if (!m.isEmpty()) {
                        generateAnnotatedList(relative, marker, m);
                    }
                } else
                    generateAnnotatedList(relative, marker, cn->members());
            }
        } else if (atom->string().startsWith("examplefiles")
                   || atom->string().startsWith("exampleimages")) {
            if (relative->isExample()) {
                qDebug() << "GENERATE FILE LIST CALLED" << relative->name() << atom->string();
            } else
                relative->location().warning(QString("'\\generatelist \1' can only be used with "
                                                     "'\\example' topic command")
                                                     .arg(atom->string()));
        } else if (atom->string() == QLatin1String("classhierarchy")) {
            generateClassHierarchy(relative, qdb_->getCppClasses());
        } else if (atom->string() == QLatin1String("obsoleteclasses")) {
            generateCompactList(Generic, relative, qdb_->getObsoleteClasses(), false,
                                QStringLiteral("Q"));
        } else if (atom->string() == QLatin1String("obsoleteqmltypes")) {
            generateCompactList(Generic, relative, qdb_->getObsoleteQmlTypes(), false,
                                QStringLiteral(""));
        } else if (atom->string() == QLatin1String("obsoletecppmembers")) {
            generateCompactList(Obsolete, relative, qdb_->getClassesWithObsoleteMembers(), false,
                                QStringLiteral("Q"));
        } else if (atom->string() == QLatin1String("obsoleteqmlmembers")) {
            generateCompactList(Obsolete, relative, qdb_->getQmlTypesWithObsoleteMembers(), false,
                                QStringLiteral(""));
        } else if (atom->string() == QLatin1String("functionindex")) {
            generateFunctionIndex(relative);
        } else if (atom->string() == QLatin1String("attributions")) {
            generateAnnotatedList(relative, marker, qdb_->getAttributions());
        } else if (atom->string() == QLatin1String("legalese")) {
            generateLegaleseList(relative, marker);
        } else if (atom->string() == QLatin1String("overviews")) {
            generateList(relative, marker, "overviews");
        } else if (atom->string() == QLatin1String("cpp-modules")) {
            generateList(relative, marker, "cpp-modules");
        } else if (atom->string() == QLatin1String("qml-modules")) {
            generateList(relative, marker, "qml-modules");
        } else if (atom->string() == QLatin1String("namespaces")) {
            generateAnnotatedList(relative, marker, qdb_->getNamespaces());
        } else if (atom->string() == QLatin1String("related")) {
            generateList(relative, marker, "related");
        } else {
            const CollectionNode *cn = qdb_->getCollectionNode(atom->string(), Node::Group);
            if (cn) {
                if (!generateGroupList(const_cast<CollectionNode *>(cn)))
                    relative->location().warning(
                            QString("'\\generatelist \1' group is empty").arg(atom->string()));
            } else {
                relative->location().warning(
                        QString("'\\generatelist \1' no such group").arg(atom->string()));
            }
        }
        break;
    case Atom::SinceList: {
        const NodeMultiMap &nsmap = qdb_->getSinceMap(atom->string());
        if (nsmap.isEmpty())
            break;

        const NodeMap &ncmap = qdb_->getClassMap(atom->string());
        const NodeMap &nqcmap = qdb_->getQmlTypeMap(atom->string());

        Sections sections(nsmap);
        out() << "<ul>\n";
        const QVector<Section> sinceSections = sections.sinceSections();
        for (const auto &section : sinceSections) {
            if (!section.members().isEmpty()) {
                out() << "<li>"
                      << "<a href=\"#" << Doc::canonicalTitle(section.title()) << "\">"
                      << section.title() << "</a></li>\n";
            }
        }
        out() << "</ul>\n";

        int idx = 0;
        for (const auto &section : sinceSections) {
            if (!section.members().isEmpty()) {
                out() << "<a name=\"" << Doc::canonicalTitle(section.title()) << "\"></a>\n";
                out() << "<h3>" << protectEnc(section.title()) << "</h3>\n";
                if (idx == Sections::SinceClasses)
                    generateCompactList(Generic, nullptr, ncmap, false, QStringLiteral("Q"));
                else if (idx == Sections::SinceQmlTypes)
                    generateCompactList(Generic, nullptr, nqcmap, false, QStringLiteral(""));
                else if (idx == Sections::SinceMemberFunctions) {
                    ParentMaps parentmaps;
                    ParentMaps::iterator pmap;
                    const QVector<Node *> members = section.members();
                    for (const auto &member : members) {
                        Node *parent = (*member).parent();
                        pmap = parentmaps.find(parent);
                        if (pmap == parentmaps.end())
                            pmap = parentmaps.insert(parent, NodeMultiMap());
                        pmap->insert(member->name(), member);
                    }
                    for (auto map = parentmaps.begin(); map != parentmaps.end(); ++map) {
                        NodeVector nv = map->values().toVector();
                        out() << "<p>Class ";

                        out() << "<a href=\"" << linkForNode(map.key(), nullptr) << "\">";
                        QStringList pieces = map.key()->fullName().split("::");
                        out() << protectEnc(pieces.last());
                        out() << "</a>"
                              << ":</p>\n";

                        generateSection(nv, nullptr, marker);
                        out() << "<br/>";
                    }
                } else {
                    generateSection(section.members(), nullptr, marker);
                }
            }
            ++idx;
        }
    } break;
    case Atom::BR:
        out() << "<br />\n";
        break;
    case Atom::HR:
        out() << "<hr />\n";
        break;
    case Atom::Image:
    case Atom::InlineImage: {
        QString fileName = imageFileName(relative, atom->string());
        QString text;
        if (atom->next() != nullptr)
            text = atom->next()->string();
        if (atom->type() == Atom::Image)
            out() << "<p class=\"centerAlign\">";
        if (fileName.isEmpty()) {
            relative->location().warning(tr("Missing image: %1").arg(protectEnc(atom->string())));
            out() << "<font color=\"red\">[Missing image " << protectEnc(atom->string())
                  << "]</font>";
        } else {
            QString prefix;
            out() << "<img src=\"" << protectEnc(prefix + fileName) << '"';
            if (!text.isEmpty())
                out() << " alt=\"" << protectEnc(text) << '"';
            else
                out() << " alt=\"\"";
            out() << " />";
            helpProjectWriter->addExtraFile(fileName);
            setImageFileName(relative, fileName);
        }
        if (atom->type() == Atom::Image)
            out() << "</p>";
    } break;
    case Atom::ImageText:
        break;
    case Atom::ImportantLeft:
        out() << "<p>";
        out() << formattingLeftMap()[ATOM_FORMATTING_BOLD];
        out() << "Important: ";
        out() << formattingRightMap()[ATOM_FORMATTING_BOLD];
        break;
    case Atom::ImportantRight:
        out() << "</p>";
        break;
    case Atom::NoteLeft:
        out() << "<p>";
        out() << formattingLeftMap()[ATOM_FORMATTING_BOLD];
        out() << "Note: ";
        out() << formattingRightMap()[ATOM_FORMATTING_BOLD];
        break;
    case Atom::NoteRight:
        out() << "</p>\n";
        break;
    case Atom::LegaleseLeft:
        out() << "<div class=\"LegaleseLeft\">";
        break;
    case Atom::LegaleseRight:
        out() << "</div>";
        break;
    case Atom::LineBreak:
        out() << "<br/>";
        break;
    case Atom::Link:
    case Atom::NavLink: {
        inObsoleteLink = false;
        const Node *node = nullptr;
        QString link = getLink(atom, relative, &node);
        if (link.isEmpty() && (node != relative) && !noLinkErrors()) {
            relative->doc().location().warning(tr("Can't link to '%1'").arg(atom->string()));
        } else {
            node = nullptr;
        }
        beginLink(link, node, relative);
        skipAhead = 1;
    } break;
    case Atom::ExampleFileLink: {
        QString link = linkForExampleFile(atom->string(), relative);
        if (link.isEmpty() && !noLinkErrors())
            relative->doc().location().warning(tr("Can't link to '%1'").arg(atom->string()));
        beginLink(link);
        skipAhead = 1;
    } break;
    case Atom::ExampleImageLink: {
        QString link = atom->string();
        if (link.isEmpty() && !noLinkErrors())
            relative->doc().location().warning(tr("Can't link to '%1'").arg(atom->string()));
        link = "images/used-in-examples/" + link;
        beginLink(link);
        skipAhead = 1;
    } break;
    case Atom::LinkNode: {
        const Node *node = CodeMarker::nodeForString(atom->string());
        beginLink(linkForNode(node, relative), node, relative);
        skipAhead = 1;
    } break;
    case Atom::ListLeft:
        if (in_para) {
            out() << "</p>\n";
            in_para = false;
        }
        if (atom->string() == ATOM_LIST_BULLET) {
            out() << "<ul>\n";
        } else if (atom->string() == ATOM_LIST_TAG) {
            out() << "<dl>\n";
        } else if (atom->string() == ATOM_LIST_VALUE) {
            out() << "<div class=\"table\"><table class=\"valuelist\">";
            threeColumnEnumValueTable_ = isThreeColumnEnumValueTable(atom);
            if (threeColumnEnumValueTable_) {
                if (++numTableRows_ % 2 == 1)
                    out() << "<tr valign=\"top\" class=\"odd\">";
                else
                    out() << "<tr valign=\"top\" class=\"even\">";

                out() << "<th class=\"tblConst\">Constant</th>";

                // If not in \enum topic, skip the value column
                if (relative->isEnumType())
                    out() << "<th class=\"tblval\">Value</th>";

                out() << "<th class=\"tbldscr\">Description</th></tr>\n";
            } else {
                out() << "<tr><th class=\"tblConst\">Constant</th><th "
                         "class=\"tblVal\">Value</th></tr>\n";
            }
        } else {
            QString olType;
            if (atom->string() == ATOM_LIST_UPPERALPHA) {
                olType = "A";
            } else if (atom->string() == ATOM_LIST_LOWERALPHA) {
                olType = "a";
            } else if (atom->string() == ATOM_LIST_UPPERROMAN) {
                olType = "I";
            } else if (atom->string() == ATOM_LIST_LOWERROMAN) {
                olType = "i";
            } else { // (atom->string() == ATOM_LIST_NUMERIC)
                olType = "1";
            }

            if (atom->next() != nullptr && atom->next()->string().toInt() > 1) {
                out() << QString("<ol class=\"%1\" type=\"%1\" start=\"%2\">")
                                 .arg(olType)
                                 .arg(atom->next()->string());
            } else
                out() << QString("<ol class=\"%1\" type=\"%1\">").arg(olType);
        }
        break;
    case Atom::ListItemNumber:
        break;
    case Atom::ListTagLeft:
        if (atom->string() == ATOM_LIST_TAG) {
            out() << "<dt>";
        } else { // (atom->string() == ATOM_LIST_VALUE)
            QPair<QString, int> pair = getAtomListValue(atom);
            skipAhead = pair.second;
            QString t = protectEnc(plainCode(marker->markedUpEnumValue(pair.first, relative)));
            out() << "<tr><td class=\"topAlign\"><code>" << t << "</code>";

            if (relative->isEnumType()) {
                out() << "</td><td class=\"topAlign tblval\">";
                const EnumNode *enume = static_cast<const EnumNode *>(relative);
                QString itemValue = enume->itemValue(atom->next()->string());
                if (itemValue.isEmpty())
                    out() << '?';
                else
                    out() << "<code>" << protectEnc(itemValue) << "</code>";
            }
        }
        break;
    case Atom::SinceTagRight:
    case Atom::ListTagRight:
        if (atom->string() == ATOM_LIST_TAG)
            out() << "</dt>\n";
        break;
    case Atom::ListItemLeft:
        if (atom->string() == ATOM_LIST_TAG) {
            out() << "<dd>";
        } else if (atom->string() == ATOM_LIST_VALUE) {
            if (threeColumnEnumValueTable_) {
                out() << "</td><td class=\"topAlign\">";
                if (matchAhead(atom, Atom::ListItemRight))
                    out() << "&nbsp;";
            }
        } else {
            out() << "<li>";
        }
        if (matchAhead(atom, Atom::ParaLeft))
            skipAhead = 1;
        break;
    case Atom::ListItemRight:
        if (atom->string() == ATOM_LIST_TAG) {
            out() << "</dd>\n";
        } else if (atom->string() == ATOM_LIST_VALUE) {
            out() << "</td></tr>\n";
        } else {
            out() << "</li>\n";
        }
        break;
    case Atom::ListRight:
        if (atom->string() == ATOM_LIST_BULLET) {
            out() << "</ul>\n";
        } else if (atom->string() == ATOM_LIST_TAG) {
            out() << "</dl>\n";
        } else if (atom->string() == ATOM_LIST_VALUE) {
            out() << "</table></div>\n";
        } else {
            out() << "</ol>\n";
        }
        break;
    case Atom::Nop:
        break;
    case Atom::ParaLeft:
        out() << "<p>";
        in_para = true;
        break;
    case Atom::ParaRight:
        endLink();
        if (in_para) {
            out() << "</p>\n";
            in_para = false;
        }
        // if (!matchAhead(atom, Atom::ListItemRight) && !matchAhead(atom, Atom::TableItemRight))
        //    out() << "</p>\n";
        break;
    case Atom::QuotationLeft:
        out() << "<blockquote>";
        break;
    case Atom::QuotationRight:
        out() << "</blockquote>\n";
        break;
    case Atom::RawString:
        out() << atom->string();
        break;
    case Atom::SectionLeft:
        out() << "<a name=\"" << Doc::canonicalTitle(Text::sectionHeading(atom).toString())
              << "\"></a>" << divNavTop << '\n';
        break;
    case Atom::SectionRight:
        break;
    case Atom::SectionHeadingLeft: {
        int unit = atom->string().toInt() + hOffset(relative);
        out() << "<h" + QString::number(unit) + QLatin1Char(' ') << "id=\""
              << Doc::canonicalTitle(Text::sectionHeading(atom).toString()) << "\">";
        inSectionHeading_ = true;
        break;
    }
    case Atom::SectionHeadingRight:
        out() << "</h" + QString::number(atom->string().toInt() + hOffset(relative)) + ">\n";
        inSectionHeading_ = false;
        break;
    case Atom::SidebarLeft:
        break;
    case Atom::SidebarRight:
        break;
    case Atom::String:
        if (inLink_ && !inContents_ && !inSectionHeading_) {
            generateLink(atom, marker);
        } else {
            out() << protectEnc(atom->string());
        }
        break;
    case Atom::TableLeft: {
        QPair<QString, QString> pair = getTableWidthAttr(atom);
        QString attr = pair.second;
        QString width = pair.first;

        if (in_para) {
            out() << "</p>\n";
            in_para = false;
        }

        out() << "<div class=\"table\"><table class=\"" << attr << '"';
        if (!width.isEmpty())
            out() << " width=\"" << width << '"';
        out() << ">\n ";
        numTableRows_ = 0;
    } break;
    case Atom::TableRight:
        out() << "</table></div>\n";
        break;
    case Atom::TableHeaderLeft:
        out() << "<thead><tr class=\"qt-style\">";
        inTableHeader_ = true;
        break;
    case Atom::TableHeaderRight:
        out() << "</tr>";
        if (matchAhead(atom, Atom::TableHeaderLeft)) {
            skipAhead = 1;
            out() << "\n<tr class=\"qt-style\">";
        } else {
            out() << "</thead>\n";
            inTableHeader_ = false;
        }
        break;
    case Atom::TableRowLeft:
        if (!atom->string().isEmpty())
            out() << "<tr " << atom->string() << '>';
        else if (++numTableRows_ % 2 == 1)
            out() << "<tr valign=\"top\" class=\"odd\">";
        else
            out() << "<tr valign=\"top\" class=\"even\">";
        break;
    case Atom::TableRowRight:
        out() << "</tr>\n";
        break;
    case Atom::TableItemLeft: {
        if (inTableHeader_)
            out() << "<th ";
        else
            out() << "<td ";

        for (int i = 0; i < atom->count(); ++i) {
            if (i > 0)
                out() << ' ';
            QString p = atom->string(i);
            if (p.contains('=')) {
                out() << p;
            } else {
                QStringList spans = p.split(QLatin1Char(','));
                if (spans.size() == 2) {
                    if (spans.at(0) != "1")
                        out() << " colspan=\"" << spans.at(0) << '"';
                    if (spans.at(1) != "1")
                        out() << " rowspan=\"" << spans.at(1) << '"';
                }
            }
        }
        out() << '>';
        if (matchAhead(atom, Atom::ParaLeft))
            skipAhead = 1;
    } break;
    case Atom::TableItemRight:
        if (inTableHeader_)
            out() << "</th>";
        else {
            out() << "</td>";
        }
        if (matchAhead(atom, Atom::ParaLeft))
            skipAhead = 1;
        break;
    case Atom::TableOfContents:
        break;
    case Atom::Keyword:
        break;
    case Atom::Target:
        out() << "<a name=\"" << Doc::canonicalTitle(atom->string()) << "\"></a>";
        break;
    case Atom::UnhandledFormat:
        out() << "<b class=\"redFont\">&lt;Missing HTML&gt;</b>";
        break;
    case Atom::UnknownCommand:
        out() << "<b class=\"redFont\"><code>\\" << protectEnc(atom->string()) << "</code></b>";
        break;
    case Atom::QmlText:
    case Atom::EndQmlText:
        // don't do anything with these. They are just tags.
        break;
    case Atom::CodeQuoteArgument:
    case Atom::CodeQuoteCommand:
    case Atom::SnippetCommand:
    case Atom::SnippetIdentifier:
    case Atom::SnippetLocation:
        // no HTML output (ignore)
        break;
    default:
        unknownAtom(atom);
    }
    return skipAhead;
}

/*!
  Generate a reference page for the C++ class, namespace, or
  header file documented in \a node using the code \a marker
  provided.
 */
void HtmlGenerator::generateCppReferencePage(Aggregate *aggregate, CodeMarker *marker)
{
    QString title;
    QString rawTitle;
    QString fullTitle;
    NamespaceNode *ns = nullptr;
    SectionVector *summarySections = nullptr;
    SectionVector *detailsSections = nullptr;

    Sections sections(aggregate);
    QString word = aggregate->typeWord(true);
    QString templateDecl = aggregate->templateDecl();
    if (aggregate->isNamespace()) {
        rawTitle = aggregate->plainName();
        fullTitle = aggregate->plainFullName();
        title = rawTitle + " Namespace";
        ns = static_cast<NamespaceNode *>(aggregate);
        summarySections = &sections.stdSummarySections();
        detailsSections = &sections.stdDetailsSections();
    } else if (aggregate->isClassNode()) {
        rawTitle = aggregate->plainName();
        fullTitle = aggregate->plainFullName();
        title = rawTitle + QLatin1Char(' ') + word;
        summarySections = &sections.stdCppClassSummarySections();
        detailsSections = &sections.stdCppClassDetailsSections();
    } else if (aggregate->isHeader()) {
        title = fullTitle = rawTitle = aggregate->fullTitle();
        summarySections = &sections.stdSummarySections();
        detailsSections = &sections.stdDetailsSections();
    }

    Text subtitleText;
    if (rawTitle != fullTitle || !templateDecl.isEmpty()) {
        if (aggregate->isClassNode()) {
            if (!templateDecl.isEmpty())
                subtitleText << templateDecl + QLatin1Char(' ');
            subtitleText << aggregate->typeWord(false) + QLatin1Char(' ');
            const QStringList ancestors = fullTitle.split(QLatin1String("::"));
            for (const auto &a : ancestors) {
                if (a == rawTitle) {
                    subtitleText << a;
                    break;
                } else {
                    subtitleText << Atom(Atom::AutoLink, a) << "::";
                }
            }
        } else {
            subtitleText << fullTitle;
        }
    }

    generateHeader(title, aggregate, marker);
    generateTableOfContents(aggregate, marker, summarySections);
    generateKeywordAnchors(aggregate);
    generateTitle(title, subtitleText, SmallSubTitle, aggregate, marker);
    if (ns && !ns->hasDoc() && ns->docNode()) {
        NamespaceNode *NS = ns->docNode();
        Text brief;
        brief << "The " << ns->name() << " namespace includes the following elements from module "
              << ns->tree()->camelCaseModuleName() << ". The full namespace is "
              << "documented in module " << NS->tree()->camelCaseModuleName()
              << Atom(Atom::LinkNode, CodeMarker::stringForNode(NS))
              << Atom(Atom::FormattingLeft, ATOM_FORMATTING_LINK) << Atom(Atom::String, " here.")
              << Atom(Atom::FormattingRight, ATOM_FORMATTING_LINK);
        out() << "<p>";
        generateText(brief, ns, marker);
        out() << "</p>\n";
    } else
        generateBrief(aggregate, marker);
    if (!aggregate->parent()->isClassNode())
        generateRequisites(aggregate, marker);
    generateStatus(aggregate, marker);
    generateSince(aggregate, marker);

    out() << "<ul>\n";

    QString membersLink = generateAllMembersFile(Sections::allMembersSection(), marker);
    if (!membersLink.isEmpty())
        out() << "<li><a href=\"" << membersLink << "\">"
              << "List of all members, including inherited members</a></li>\n";

    QString obsoleteLink = generateObsoleteMembersFile(sections, marker);
    if (!obsoleteLink.isEmpty()) {
        out() << "<li><a href=\"" << obsoleteLink << "\">"
              << "Obsolete members</a></li>\n";
    }

    out() << "</ul>\n";
    generateThreadSafeness(aggregate, marker);

    bool needOtherSection = false;

    for (const auto &section : qAsConst(*summarySections)) {
        if (section.members().isEmpty() && section.reimplementedMembers().isEmpty()) {
            if (!section.inheritedMembers().isEmpty())
                needOtherSection = true;
        } else {
            if (!section.members().isEmpty()) {
                QString ref = registerRef(section.title().toLower());
                out() << "<a name=\"" << ref << "\"></a>" << divNavTop << "\n";
                out() << "<h2 id=\"" << ref << "\">" << protectEnc(section.title()) << "</h2>\n";
                generateSection(section.members(), aggregate, marker);
            }
            if (!section.reimplementedMembers().isEmpty()) {
                QString name = QString("Reimplemented ") + section.title();
                QString ref = registerRef(name.toLower());
                out() << "<a name=\"" << ref << "\"></a>" << divNavTop << "\n";
                out() << "<h2 id=\"" << ref << "\">" << protectEnc(name) << "</h2>\n";
                generateSection(section.reimplementedMembers(), aggregate, marker);
            }

            if (!section.inheritedMembers().isEmpty()) {
                out() << "<ul>\n";
                generateSectionInheritedList(section, aggregate);
                out() << "</ul>\n";
            }
        }
    }

    if (needOtherSection) {
        out() << "<h3>Additional Inherited Members</h3>\n"
                 "<ul>\n";

        for (const auto &section : qAsConst(*summarySections)) {
            if (section.members().isEmpty() && !section.inheritedMembers().isEmpty())
                generateSectionInheritedList(section, aggregate);
        }
        out() << "</ul>\n";
    }

    QString detailsRef = registerRef("details");
    out() << "<a name=\"" << detailsRef << "\"></a>" << divNavTop << '\n';

    if (aggregate->doc().isEmpty()) {
        QString command = "documentation";
        if (aggregate->isClassNode())
            command = "\'\\class\' comment";
        aggregate->location().warning(
                tr("No %1 for '%2'").arg(command).arg(aggregate->plainSignature()));
    } else {
        generateExtractionMark(aggregate, DetailedDescriptionMark);
        out() << "<div class=\"descr\">\n" // QTBUG-9504
              << "<h2 id=\"" << detailsRef << "\">"
              << "Detailed Description"
              << "</h2>\n";
        generateBody(aggregate, marker);
        out() << "</div>\n"; // QTBUG-9504
        generateAlsoList(aggregate, marker);
        generateMaintainerList(aggregate, marker);
        generateExtractionMark(aggregate, EndMark);
    }

    for (const auto &section : qAsConst(*detailsSections)) {
        bool headerGenerated = false;
        if (section.isEmpty())
            continue;

        const QVector<Node *> members = section.members();
        for (const auto &member : members) {
            if (member->access() == Node::Private) // ### check necessary?
                continue;
            if (!headerGenerated) {
                if (!section.divClass().isEmpty())
                    out() << "<div class=\"" << section.divClass() << "\">\n"; // QTBUG-9504
                out() << "<h2>" << protectEnc(section.title()) << "</h2>\n";
                headerGenerated = true;
            }
            if (!member->isClassNode())
                generateDetailedMember(member, aggregate, marker);
            else {
                out() << "<h3> class ";
                generateFullName(member, aggregate);
                out() << "</h3>";
                generateBrief(member, marker, aggregate);
            }

            QStringList names;
            names << member->name();
            if (member->isFunction()) {
                const FunctionNode *func = reinterpret_cast<const FunctionNode *>(member);
                if (func->isSomeCtor() || func->isDtor() || func->overloadNumber() != 0)
                    names.clear();
            } else if (member->isProperty()) {
                const PropertyNode *prop = reinterpret_cast<const PropertyNode *>(member);
                if (!prop->getters().isEmpty() && !names.contains(prop->getters().first()->name()))
                    names << prop->getters().first()->name();
                if (!prop->setters().isEmpty())
                    names << prop->setters().first()->name();
                if (!prop->resetters().isEmpty())
                    names << prop->resetters().first()->name();
                if (!prop->notifiers().isEmpty())
                    names << prop->notifiers().first()->name();
            } else if (member->isEnumType()) {
                const EnumNode *enume = reinterpret_cast<const EnumNode *>(member);
                if (enume->flagsType())
                    names << enume->flagsType()->name();
                const auto &enumItemNameList = enume->doc().enumItemNames();
                const auto &omitEnumItemNameList = enume->doc().omitEnumItemNames();
                const auto items = QSet<QString>(enumItemNameList.cbegin(), enumItemNameList.cend())
                        - QSet<QString>(omitEnumItemNameList.cbegin(), omitEnumItemNameList.cend());
                for (const QString &enumName : items) {
                    names << plainCode(marker->markedUpEnumValue(enumName, enume));
                }
            }
        }
        if (headerGenerated && !section.divClass().isEmpty())
            out() << "</div>\n"; // QTBUG-9504
    }
    generateFooter(aggregate);
}

void HtmlGenerator::generateProxyPage(Aggregate *aggregate, CodeMarker *marker)
{
    Q_ASSERT(aggregate->isProxyNode());

    QString title;
    QString rawTitle;
    QString fullTitle;
    Text subtitleText;
    SectionVector *summarySections = nullptr;
    SectionVector *detailsSections = nullptr;

    Sections sections(aggregate);
    rawTitle = aggregate->plainName();
    fullTitle = aggregate->plainFullName();
    title = rawTitle + " Proxy Page";
    summarySections = &sections.stdSummarySections();
    detailsSections = &sections.stdDetailsSections();
    generateHeader(title, aggregate, marker);
    generateTitle(title, subtitleText, SmallSubTitle, aggregate, marker);
    generateBrief(aggregate, marker);
    for (auto it = summarySections->constBegin(); it != summarySections->constEnd(); ++it) {
        if (!it->members().isEmpty()) {
            QString ref = registerRef(it->title().toLower());
            out() << "<a name=\"" << ref << "\"></a>" << divNavTop << "\n";
            out() << "<h2 id=\"" << ref << "\">" << protectEnc(it->title()) << "</h2>\n";
            generateSection(it->members(), aggregate, marker);
        }
    }

    QString detailsRef = registerRef("details");
    out() << "<a name=\"" << detailsRef << "\"></a>" << divNavTop << '\n';

    if (!aggregate->doc().isEmpty()) {
        generateExtractionMark(aggregate, DetailedDescriptionMark);
        out() << "<div class=\"descr\">\n" // QTBUG-9504
              << "<h2 id=\"" << detailsRef << "\">"
              << "Detailed Description"
              << "</h2>\n";
        generateBody(aggregate, marker);
        out() << "</div>\n"; // QTBUG-9504
        generateAlsoList(aggregate, marker);
        generateMaintainerList(aggregate, marker);
        generateExtractionMark(aggregate, EndMark);
    }

    for (const auto &section : qAsConst(*detailsSections)) {
        if (section.isEmpty())
            continue;

        if (!section.divClass().isEmpty())
            out() << "<div class=\"" << section.divClass() << "\">\n"; // QTBUG-9504
        out() << "<h2>" << protectEnc(section.title()) << "</h2>\n";

        const QVector<Node *> &members = section.members();
        for (const auto &member : members) {
            if (!member->isPrivate()) { // ### check necessary?
                if (!member->isClassNode())
                    generateDetailedMember(member, aggregate, marker);
                else {
                    out() << "<h3> class ";
                    generateFullName(member, aggregate);
                    out() << "</h3>";
                    generateBrief(member, marker, aggregate);
                }

                QStringList names;
                names << member->name();
                if (member->isFunction()) {
                    const FunctionNode *func = reinterpret_cast<const FunctionNode *>(member);
                    if (func->isSomeCtor() || func->isDtor() || func->overloadNumber() != 0)
                        names.clear();
                } else if (member->isEnumType()) {
                    const EnumNode *enume = reinterpret_cast<const EnumNode *>(member);
                    if (enume->flagsType())
                        names << enume->flagsType()->name();
                    const auto &enumItemNameList = enume->doc().enumItemNames();
                    const auto &omitEnumItemNameList = enume->doc().omitEnumItemNames();
                    const auto items =
                            QSet<QString>(enumItemNameList.cbegin(), enumItemNameList.cend())
                            - QSet<QString>(omitEnumItemNameList.cbegin(),
                                            omitEnumItemNameList.cend());
                    for (const QString &enumName : items)
                        names << plainCode(marker->markedUpEnumValue(enumName, enume));
                }
            }
        }
        if (!section.divClass().isEmpty())
            out() << "</div>\n"; // QTBUG-9504
    }
    generateFooter(aggregate);
}

/*!
  Generate the HTML page for a QML type. \qcn is the QML type.
  \marker is the code markeup object.
 */
void HtmlGenerator::generateQmlTypePage(QmlTypeNode *qcn, CodeMarker *marker)
{
    Generator::setQmlTypeContext(qcn);
    SubTitleSize subTitleSize = LargeSubTitle;
    QString htmlTitle = qcn->fullTitle();
    if (qcn->isJsType())
        htmlTitle += " JavaScript Type";
    else
        htmlTitle += " QML Type";

    generateHeader(htmlTitle, qcn, marker);
    Sections sections(qcn);
    generateTableOfContents(qcn, marker, &sections.stdQmlTypeSummarySections());
    marker = CodeMarker::markerForLanguage(QLatin1String("QML"));
    generateKeywordAnchors(qcn);
    generateTitle(htmlTitle, Text() << qcn->subtitle(), subTitleSize, qcn, marker);
    generateBrief(qcn, marker);
    generateQmlRequisites(qcn, marker);

    QString allQmlMembersLink = generateAllQmlMembersFile(sections, marker);
    QString obsoleteLink = generateObsoleteQmlMembersFile(sections, marker);
    if (!allQmlMembersLink.isEmpty() || !obsoleteLink.isEmpty()) {
        out() << "<ul>\n";
        if (!allQmlMembersLink.isEmpty()) {
            out() << "<li><a href=\"" << allQmlMembersLink << "\">"
                  << "List of all members, including inherited members</a></li>\n";
        }
        if (!obsoleteLink.isEmpty()) {
            out() << "<li><a href=\"" << obsoleteLink << "\">"
                  << "Obsolete members</a></li>\n";
        }
        out() << "</ul>\n";
    }

    const QVector<Section> &stdQmlTypeSummarySections = sections.stdQmlTypeSummarySections();
    for (const auto &section : stdQmlTypeSummarySections) {
        if (!section.isEmpty()) {
            QString ref = registerRef(section.title().toLower());
            out() << "<a name=\"" << ref << "\"></a>" << divNavTop << '\n';
            out() << "<h2 id=\"" << ref << "\">" << protectEnc(section.title()) << "</h2>\n";
            generateQmlSummary(section.members(), qcn, marker);
        }
    }

    generateExtractionMark(qcn, DetailedDescriptionMark);
    QString detailsRef = registerRef("details");
    out() << "<a name=\"" << detailsRef << "\"></a>" << divNavTop << '\n';
    out() << "<h2 id=\"" << detailsRef << "\">"
          << "Detailed Description"
          << "</h2>\n";
    generateBody(qcn, marker);
    ClassNode *cn = qcn->classNode();
    if (cn)
        generateQmlText(cn->doc().body(), cn, marker, qcn->name());
    generateAlsoList(qcn, marker);
    generateExtractionMark(qcn, EndMark);

    const QVector<Section> &stdQmlTypeDetailsSections = sections.stdQmlTypeDetailsSections();
    for (const auto &section : stdQmlTypeDetailsSections) {
        if (!section.isEmpty()) {
            out() << "<h2>" << protectEnc(section.title()) << "</h2>\n";
            const QVector<Node *> members = section.members();
            for (const auto member : members) {
                generateDetailedQmlMember(member, qcn, marker);
                out() << "<br/>\n";
            }
        }
    }
    generateFooter(qcn);
    Generator::setQmlTypeContext(nullptr);
}

/*!
  Generate the HTML page for the QML basic type represented
  by the QML basic type node \a qbtn.
 */
void HtmlGenerator::generateQmlBasicTypePage(QmlBasicTypeNode *qbtn, CodeMarker *marker)
{
    SubTitleSize subTitleSize = LargeSubTitle;
    QString htmlTitle = qbtn->fullTitle();
    if (qbtn->isJsType())
        htmlTitle += " JavaScript Basic Type";
    else
        htmlTitle += " QML Basic Type";

    marker = CodeMarker::markerForLanguage(QLatin1String("QML"));

    generateHeader(htmlTitle, qbtn, marker);
    Sections sections(qbtn);
    generateTableOfContents(qbtn, marker, &sections.stdQmlTypeSummarySections());
    generateKeywordAnchors(qbtn);
    generateTitle(htmlTitle, Text() << qbtn->subtitle(), subTitleSize, qbtn, marker);

    const QVector<Section> &stdQmlTypeSummarySections = sections.stdQmlTypeSummarySections();
    for (const auto &section : stdQmlTypeSummarySections) {
        if (!section.isEmpty()) {
            QString ref = registerRef(section.title().toLower());
            out() << "<a name=\"" << ref << "\"></a>" << divNavTop << '\n';
            out() << "<h2 id=\"" << ref << "\">" << protectEnc(section.title()) << "</h2>\n";
            generateQmlSummary(section.members(), qbtn, marker);
        }
    }

    generateExtractionMark(qbtn, DetailedDescriptionMark);
    out() << "<div class=\"descr\"> <a name=\"" << registerRef("details")
          << "\"></a>\n"; // QTBUG-9504

    generateBody(qbtn, marker);
    out() << "</div>\n"; // QTBUG-9504
    generateAlsoList(qbtn, marker);
    generateExtractionMark(qbtn, EndMark);

    const QVector<Section> &stdQmlTypeDetailsSections = sections.stdQmlTypeDetailsSections();
    for (const auto &section : stdQmlTypeDetailsSections) {
        if (!section.isEmpty()) {
            out() << "<h2>" << protectEnc(section.title()) << "</h2>\n";
            const QVector<Node *> members = section.members();
            for (const auto member : members) {
                generateDetailedQmlMember(member, qbtn, marker);
                out() << "<br/>\n";
            }
        }
    }
    generateFooter(qbtn);
}

/*!
  Generate the HTML page for an entity that doesn't map
  to any underlying parsable C++, QML, or Javascript element.
 */
void HtmlGenerator::generatePageNode(PageNode *pn, CodeMarker *marker)
{
    SubTitleSize subTitleSize = LargeSubTitle;
    QString fullTitle = pn->fullTitle();

    generateHeader(fullTitle, pn, marker);
    /*
      Generate the TOC for the new doc format.
      Don't generate a TOC for the home page.
    */
    if ((pn->name() != QLatin1String("index.html")))
        generateTableOfContents(pn, marker, nullptr);

    generateKeywordAnchors(pn);
    generateTitle(fullTitle, Text() << pn->subtitle(), subTitleSize, pn, marker);
    if (pn->isExample()) {
        generateBrief(pn, marker, nullptr, false);
    }

    generateExtractionMark(pn, DetailedDescriptionMark);
    out() << "<div class=\"descr\"> <a name=\"" << registerRef("details")
          << "\"></a>\n"; // QTBUG-9504

    generateBody(pn, marker);
    out() << "</div>\n"; // QTBUG-9504
    generateAlsoList(pn, marker);
    generateExtractionMark(pn, EndMark);

    generateFooter(pn);
}

/*!
  Generate the HTML page for a group, module, or QML module.
 */
void HtmlGenerator::generateCollectionNode(CollectionNode *cn, CodeMarker *marker)
{
    SubTitleSize subTitleSize = LargeSubTitle;
    QString fullTitle = cn->fullTitle();
    QString ref;

    generateHeader(fullTitle, cn, marker);
    generateTableOfContents(cn, marker, nullptr);
    generateKeywordAnchors(cn);
    generateTitle(fullTitle, Text() << cn->subtitle(), subTitleSize, cn, marker);

    // Generate brief for C++ modules, status for all modules.
    if (cn->genus() != Node::DOC && cn->genus() != Node::DontCare) {
        if (cn->isModule())
            generateBrief(cn, marker);
        generateStatus(cn, marker);
        generateSince(cn, marker);
    }

    if (cn->isModule()) {
        if (!cn->noAutoList()) {
            NodeMultiMap nmm;
            cn->getMemberNamespaces(nmm);
            if (!nmm.isEmpty()) {
                ref = registerRef("namespaces");
                out() << "<a name=\"" << ref << "\"></a>" << divNavTop << '\n';
                out() << "<h2 id=\"" << ref << "\">Namespaces</h2>\n";
                generateAnnotatedList(cn, marker, nmm);
            }
            nmm.clear();
            cn->getMemberClasses(nmm);
            if (!nmm.isEmpty()) {
                ref = registerRef("classes");
                out() << "<a name=\"" << ref << "\"></a>" << divNavTop << '\n';
                out() << "<h2 id=\"" << ref << "\">Classes</h2>\n";
                generateAnnotatedList(cn, marker, nmm);
            }
        }
    }

    if (cn->isModule() && !cn->doc().briefText().isEmpty()) {
        generateExtractionMark(cn, DetailedDescriptionMark);
        ref = registerRef("details");
        out() << "<a name=\"" << ref << "\"></a>" << divNavTop << '\n';
        out() << "<div class=\"descr\">\n"; // QTBUG-9504
        out() << "<h2 id=\"" << ref << "\">"
              << "Detailed Description"
              << "</h2>\n";
    } else {
        generateExtractionMark(cn, DetailedDescriptionMark);
        out() << "<div class=\"descr\"> <a name=\"" << registerRef("details")
              << "\"></a>\n"; // QTBUG-9504
    }

    generateBody(cn, marker);
    out() << "</div>\n"; // QTBUG-9504
    generateAlsoList(cn, marker);
    generateExtractionMark(cn, EndMark);

    if (!cn->noAutoList()) {
        if (cn->isGroup())
            generateAnnotatedList(cn, marker, cn->members());
        else if (cn->isQmlModule() || cn->isJsModule())
            generateAnnotatedList(cn, marker, cn->members());
    }
    generateFooter(cn);
}

/*!
  Generate the HTML page for a generic collection. This is usually
  a collection of C++ elements that are related to an element in
  a different module.
 */
void HtmlGenerator::generateGenericCollectionPage(CollectionNode *cn, CodeMarker *marker)
{
    SubTitleSize subTitleSize = LargeSubTitle;
    QString fullTitle = cn->name();
    QString ref;

    generateHeader(fullTitle, cn, marker);
    generateKeywordAnchors(cn);
    generateTitle(fullTitle, Text() << cn->subtitle(), subTitleSize, cn, marker);

    Text brief;
    brief << "Each function or type documented here is related to a class or "
          << "namespace that is documented in a different module. The reference "
          << "page for that class or namespace will link to the function or type "
          << "on this page.";
    out() << "<p>";
    generateText(brief, cn, marker);
    out() << "</p>\n";

    const QList<Node *> members = cn->members();
    for (const auto &member : members)
        generateDetailedMember(member, cn, marker);

    generateFooter(cn);
}

/*!
  Returns "html" for this subclass of Generator.
 */
QString HtmlGenerator::fileExtension() const
{
    return "html";
}

/*!
  Output navigation list in the html file.
 */
void HtmlGenerator::generateNavigationBar(const QString &title, const Node *node,
                                          CodeMarker *marker, const QString &buildversion,
                                          bool tableItems)
{
    if (noNavigationBar || node == nullptr)
        return;

    Text navigationbar;

    // Set list item types based on the navigation bar type
    Atom::AtomType itemLeft = tableItems ? Atom::TableItemLeft : Atom::ListItemLeft;
    Atom::AtomType itemRight = tableItems ? Atom::TableItemRight : Atom::ListItemRight;

    if (hometitle == title)
        return;
    if (!homepage.isEmpty())
        navigationbar << Atom(itemLeft) << Atom(Atom::NavLink, homepage)
                      << Atom(Atom::FormattingLeft, ATOM_FORMATTING_LINK)
                      << Atom(Atom::String, hometitle)
                      << Atom(Atom::FormattingRight, ATOM_FORMATTING_LINK) << Atom(itemRight);
    if (!landingpage.isEmpty() && landingtitle != title)
        navigationbar << Atom(itemLeft) << Atom(Atom::NavLink, landingpage)
                      << Atom(Atom::FormattingLeft, ATOM_FORMATTING_LINK)
                      << Atom(Atom::String, landingtitle)
                      << Atom(Atom::FormattingRight, ATOM_FORMATTING_LINK) << Atom(itemRight);

    if (node->isClassNode()) {
        if (!cppclassespage.isEmpty() && !cppclassestitle.isEmpty())
            navigationbar << Atom(itemLeft) << Atom(Atom::NavLink, cppclassespage)
                          << Atom(Atom::FormattingLeft, ATOM_FORMATTING_LINK)
                          << Atom(Atom::String, cppclassestitle)
                          << Atom(Atom::FormattingRight, ATOM_FORMATTING_LINK) << Atom(itemRight);

        if (!node->name().isEmpty())
            navigationbar << Atom(itemLeft) << Atom(Atom::String, node->name()) << Atom(itemRight);
    } else if (node->isQmlType() || node->isQmlBasicType() || node->isJsType()
               || node->isJsBasicType()) {
        if (!qmltypespage.isEmpty() && !qmltypestitle.isEmpty())
            navigationbar << Atom(itemLeft) << Atom(Atom::NavLink, qmltypespage)
                          << Atom(Atom::FormattingLeft, ATOM_FORMATTING_LINK)
                          << Atom(Atom::String, qmltypestitle)
                          << Atom(Atom::FormattingRight, ATOM_FORMATTING_LINK) << Atom(itemRight)
                          << Atom(itemLeft) << Atom(Atom::String, title) << Atom(itemRight);
    } else {
        if (node->isAggregate()) {
            QStringList groups = static_cast<const Aggregate *>(node)->groupNames();
            if (groups.length() == 1) {
                const Node *groupNode =
                        qdb_->findNodeByNameAndType(QStringList(groups[0]), &Node::isGroup);
                if (groupNode && !groupNode->title().isEmpty()) {
                    navigationbar << Atom(itemLeft) << Atom(Atom::NavLink, groupNode->name())
                                  << Atom(Atom::FormattingLeft, ATOM_FORMATTING_LINK)
                                  << Atom(Atom::String, groupNode->title())
                                  << Atom(Atom::FormattingRight, ATOM_FORMATTING_LINK)
                                  << Atom(itemRight);
                }
            }
        }
        if (!navigationbar.isEmpty()) {
            navigationbar << Atom(itemLeft) << Atom(Atom::String, title) << Atom(itemRight);
        }
    }

    generateText(navigationbar, node, marker);

    if (buildversion.isEmpty())
        return;

    navigationbar.clear();

    if (tableItems) {
        out() << "</tr></table><table class=\"buildversion\"><tr>\n"
              << "<td id=\"buildversion\" width=\"100%\" align=\"right\">";
    } else {
        out() << "<li id=\"buildversion\">";
    }

    // Link buildversion string to navigation.landingpage
    if (!landingpage.isEmpty() && landingtitle != title) {
        navigationbar << Atom(Atom::NavLink, landingpage)
                      << Atom(Atom::FormattingLeft, ATOM_FORMATTING_LINK)
                      << Atom(Atom::String, buildversion)
                      << Atom(Atom::FormattingRight, ATOM_FORMATTING_LINK);
        generateText(navigationbar, node, marker);
    } else {
        out() << buildversion;
    }
    if (tableItems)
        out() << "</td>\n";
    else
        out() << "</li>\n";
}

void HtmlGenerator::generateHeader(const QString &title, const Node *node, CodeMarker *marker)
{
    out() << "<!DOCTYPE html>\n";
    out() << QString("<html lang=\"%1\">\n").arg(naturalLanguage);
    out() << "<head>\n";
    out() << "  <meta charset=\"utf-8\">\n";
    if (node && !node->doc().location().isEmpty())
        out() << "<!-- " << node->doc().location().fileName() << " -->\n";

    // determine the rest of the <title> element content: "title | titleSuffix version"
    QString titleSuffix;
    if (!landingtitle.isEmpty()) {
        // for normal pages: "title | landingtitle version"
        titleSuffix = landingtitle;
    } else if (!hometitle.isEmpty()) {
        // for pages that set the homepage title but not landing page title:
        // "title | hometitle version"
        if (title != hometitle)
            titleSuffix = hometitle;
    } else if (!project.isEmpty()) {
        // for projects outside of Qt or Qt 5: "title | project version"
        if (title != project)
            titleSuffix = project;
    } else
        // default: "title | Qt version"
        titleSuffix = QLatin1String("Qt ");

    if (title == titleSuffix)
        titleSuffix.clear();

    QString divider;
    if (!titleSuffix.isEmpty() && !title.isEmpty())
        divider = QLatin1String(" | ");

    // Generating page title
    out() << "  <title>" << protectEnc(title) << divider << titleSuffix;

    // append a full version to the suffix if neither suffix nor title
    // include (a prefix of) version information
    QVersionNumber projectVersion = QVersionNumber::fromString(qdb_->version());
    if (!projectVersion.isNull()) {
        QVersionNumber titleVersion;
        QRegularExpression re(QLatin1String("\\d+\\.\\d+"));
        const QString &versionedTitle = titleSuffix.isEmpty() ? title : titleSuffix;
        auto match = re.match(versionedTitle);
        if (match.hasMatch())
            titleVersion = QVersionNumber::fromString(match.captured());
        if (titleVersion.isNull() || !titleVersion.isPrefixOf(projectVersion))
            out() << QLatin1Char(' ') << projectVersion.toString();
    }
    out() << "</title>\n";

    // Include style sheet and script links.
    out() << headerStyles;
    out() << headerScripts;
    if (endHeader.isEmpty())
        out() << "</head>\n<body>\n";
    else
        out() << endHeader;

#ifdef GENERATE_MAC_REFS
    if (mainPage)
        generateMacRef(node, marker);
#endif

    out() << QString(postHeader).replace("\\" + COMMAND_VERSION, qdb_->version());
    bool usingTable = postHeader.trimmed().endsWith(QLatin1String("<tr>"));
    generateNavigationBar(title, node, marker, buildversion, usingTable);
    out() << QString(postPostHeader).replace("\\" + COMMAND_VERSION, qdb_->version());

    navigationLinks.clear();
    refMap.clear();

    if (node && !node->links().empty()) {
        QPair<QString, QString> linkPair;
        QPair<QString, QString> anchorPair;
        const Node *linkNode;
        bool useSeparator = false;

        if (node->links().contains(Node::PreviousLink)) {
            linkPair = node->links()[Node::PreviousLink];
            linkNode = qdb_->findNodeForTarget(linkPair.first, node);
            if (linkNode == nullptr)
                node->doc().location().warning(tr("Cannot link to '%1'").arg(linkPair.first));
            if (linkNode == nullptr || linkNode == node)
                anchorPair = linkPair;
            else
                anchorPair = anchorForNode(linkNode);

            out() << "  <link rel=\"prev\" href=\"" << anchorPair.first << "\" />\n";

            navigationLinks += "<a class=\"prevPage\" href=\"" + anchorPair.first + "\">";
            if (linkPair.first == linkPair.second && !anchorPair.second.isEmpty())
                navigationLinks += protect(anchorPair.second);
            else
                navigationLinks += protect(linkPair.second);
            navigationLinks += "</a>\n";
            useSeparator = !navigationSeparator.isEmpty();
        }
        if (node->links().contains(Node::NextLink)) {
            linkPair = node->links()[Node::NextLink];
            linkNode = qdb_->findNodeForTarget(linkPair.first, node);
            if (linkNode == nullptr)
                node->doc().location().warning(tr("Cannot link to '%1'").arg(linkPair.first));
            if (linkNode == nullptr || linkNode == node)
                anchorPair = linkPair;
            else
                anchorPair = anchorForNode(linkNode);

            out() << "  <link rel=\"next\" href=\"" << anchorPair.first << "\" />\n";

            if (useSeparator)
                navigationLinks += navigationSeparator;

            navigationLinks += "<a class=\"nextPage\" href=\"" + anchorPair.first + "\">";
            if (linkPair.first == linkPair.second && !anchorPair.second.isEmpty())
                navigationLinks += protect(anchorPair.second);
            else
                navigationLinks += protect(linkPair.second);
            navigationLinks += "</a>\n";
        }
        if (node->links().contains(Node::StartLink)) {
            linkPair = node->links()[Node::StartLink];
            linkNode = qdb_->findNodeForTarget(linkPair.first, node);
            if (linkNode == nullptr)
                node->doc().location().warning(tr("Cannot link to '%1'").arg(linkPair.first));
            if (linkNode == nullptr || linkNode == node)
                anchorPair = linkPair;
            else
                anchorPair = anchorForNode(linkNode);
            out() << "  <link rel=\"start\" href=\"" << anchorPair.first << "\" />\n";
        }
    }

    if (node && !node->links().empty())
        out() << "<p class=\"naviNextPrevious headerNavi\">\n" << navigationLinks << "</p><p/>\n";
}

void HtmlGenerator::generateTitle(const QString &title, const Text &subtitle,
                                  SubTitleSize subTitleSize, const Node *relative,
                                  CodeMarker *marker)
{
    out() << QString(prologue).replace("\\" + COMMAND_VERSION, qdb_->version());
    if (!title.isEmpty())
        out() << "<h1 class=\"title\">" << protectEnc(title) << "</h1>\n";
    if (!subtitle.isEmpty()) {
        out() << "<span";
        if (subTitleSize == SmallSubTitle)
            out() << " class=\"small-subtitle\">";
        else
            out() << " class=\"subtitle\">";
        generateText(subtitle, relative, marker);
        out() << "</span>\n";
    }
}

void HtmlGenerator::generateFooter(const Node *node)
{
    if (node && !node->links().empty())
        out() << "<p class=\"naviNextPrevious footerNavi\">\n" << navigationLinks << "</p>\n";

    out() << QString(footer).replace("\\" + COMMAND_VERSION, qdb_->version())
          << QString(address).replace("\\" + COMMAND_VERSION, qdb_->version());

    out() << "</body>\n";
    out() << "</html>\n";
}

/*!
Lists the required imports and includes in a table.
The number of rows is known.
*/
void HtmlGenerator::generateRequisites(Aggregate *aggregate, CodeMarker *marker)
{
    QMap<QString, Text> requisites;
    Text text;

    const QString headerText = "Header";
    const QString sinceText = "Since";
    const QString inheritedBytext = "Inherited By";
    const QString inheritsText = "Inherits";
    const QString instantiatedByText = "Instantiated By";
    const QString qtVariableText = "qmake";
    const QString cmakeText = "CMake";

    // The order of the requisites matter
    const QStringList requisiteorder { headerText,         cmakeText,    qtVariableText, sinceText,
                                       instantiatedByText, inheritsText, inheritedBytext };

    addIncludeFilesToMap(aggregate, marker, requisites, &text, headerText);
    addSinceToMap(aggregate, requisites, &text, sinceText);

    if (aggregate->isClassNode() || aggregate->isNamespace()) {
        addCMakeInfoToMap(aggregate, requisites, &text, cmakeText);
        addQtVariableToMap(aggregate, requisites, &text, qtVariableText);
    }

    if (aggregate->isClassNode()) {
        auto *classe = dynamic_cast<ClassNode *>(aggregate);
        if (classe->qmlElement() != nullptr && !classe->isInternal())
            addInstantiatedByToMap(requisites, &text, instantiatedByText, classe);

        addInheritsToMap(requisites, &text, inheritsText, classe);
        addInheritedByToMap(requisites, &text, inheritedBytext, classe);
    }

    if (!requisites.isEmpty()) {
        // generate the table
        generateTheTable(requisiteorder, requisites, headerText, aggregate, marker);
    }
}

/*!
 * \internal
 */
void HtmlGenerator::generateTheTable(const QStringList &requisiteOrder,
                                     const QMap<QString, Text> &requisites,
                                     const QString &headerText, const Aggregate *aggregate,
                                     CodeMarker *marker)
{
    out() << "<div class=\"table\"><table class=\"alignedsummary\">\n";

    for (auto it = requisiteOrder.constBegin(); it != requisiteOrder.constEnd(); ++it) {

        if (requisites.contains(*it)) {
            out() << "<tr>"
                  << "<td class=\"memItemLeft rightAlign topAlign\"> " << *it
                  << ":"
                     "</td><td class=\"memItemRight bottomAlign\"> ";

            if (*it == headerText)
                out() << requisites.value(*it).toString();
            else
                generateText(requisites.value(*it), aggregate, marker);
            out() << "</td></tr>";
        }
    }
    out() << "</table></div>";
}

/*!
 * \internal
 * Adds inherited by information to the map.
 */
void HtmlGenerator::addInheritedByToMap(QMap<QString, Text> &requisites, Text *text,
                                        const QString &inheritedBytext, ClassNode *classe)
{
    if (!classe->derivedClasses().isEmpty()) {
        text->clear();
        *text << Atom::ParaLeft;
        int count = appendSortedNames(*text, classe, classe->derivedClasses());
        *text << Atom::ParaRight;
        if (count > 0)
            requisites.insert(inheritedBytext, *text);
    }
}

/*!
 * \internal
 * Adds base classes to the map.
 */
void HtmlGenerator::addInheritsToMap(QMap<QString, Text> &requisites, Text *text,
                                     const QString &inheritsText, ClassNode *classe)
{
    if (!classe->baseClasses().isEmpty()) {
        int index = 0;
        text->clear();
        const auto baseClasses = classe->baseClasses();
        for (const auto &cls : baseClasses) {
            if (cls.node_) {
                appendFullName(*text, cls.node_, classe);

                if (cls.access_ == Node::Protected) {
                    *text << " (protected)";
                } else if (cls.access_ == Node::Private) {
                    *text << " (private)";
                }
                *text << comma(index++, classe->baseClasses().count());
            }
        }
        *text << Atom::ParaRight;
        if (index > 0)
            requisites.insert(inheritsText, *text);
    }
}

/*!
 * \internal
 * Add the instantiated by information to the map.
 */
void HtmlGenerator::addInstantiatedByToMap(QMap<QString, Text> &requisites, Text *text,
                                           const QString &instantiatedByText,
                                           ClassNode *classe) const
{
    if (text != nullptr) {
        text->clear();
        *text << Atom(Atom::LinkNode, CodeMarker::stringForNode(classe->qmlElement()))
              << Atom(Atom::FormattingLeft, ATOM_FORMATTING_LINK)
              << Atom(Atom::String, classe->qmlElement()->name())
              << Atom(Atom::FormattingRight, ATOM_FORMATTING_LINK);
        requisites.insert(instantiatedByText, *text);
    }
}

/*!
 * \internal
 *  Adds the CMake package and link library information to the map.
 */
void HtmlGenerator::addCMakeInfoToMap(const Aggregate *aggregate, QMap<QString, Text> &requisites,
                                      Text *text, const QString &CMakeInfo) const
{
    if (!aggregate->physicalModuleName().isEmpty() && text != nullptr) {
        const CollectionNode *cn =
                qdb_->getCollectionNode(aggregate->physicalModuleName(), Node::Module);
        if (cn && !cn->qtCMakeComponent().isEmpty()) {
            text->clear();
            const auto qtMajorVersion = QString::number(QT_VERSION_MAJOR);
            const QString findPackageText = "find_package(Qt" + qtMajorVersion + " COMPONENT "
                    + cn->qtCMakeComponent() + ")";
            const QString targetLinkLibrariesText =
                    "target_link_libraries(mytarget PUBLIC Qt::" + cn->qtCMakeComponent() + ")";
            const Atom lineBreak = Atom(Atom::RawString, " <br/>\n");
            *text << findPackageText << lineBreak << targetLinkLibrariesText;
            requisites.insert(CMakeInfo, *text);
        }
    }
}

/*!
 * \internal
 * Adds the Qt variable (from the \\qtvariable command) to the map.
 */
void HtmlGenerator::addQtVariableToMap(const Aggregate *aggregate, QMap<QString, Text> &requisites,
                                       Text *text, const QString &qtVariableText) const
{
    if (!aggregate->physicalModuleName().isEmpty()) {
        const CollectionNode *cn =
                qdb_->getCollectionNode(aggregate->physicalModuleName(), Node::Module);

        if (cn && !cn->qtVariable().isEmpty()) {
            text->clear();
            *text << "QT += " + cn->qtVariable();
            requisites.insert(qtVariableText, *text);
        }
    }
}

/*!
 * \internal
 * Adds the since information (from the \\since command) to the map.
 *
 */
void HtmlGenerator::addSinceToMap(const Aggregate *aggregate, QMap<QString, Text> &requisites,
                                  Text *text, const QString &sinceText) const
{
    if (!aggregate->since().isEmpty() && text != nullptr) {
        text->clear();
        *text << formatSince(aggregate) << Atom::ParaRight;
        requisites.insert(sinceText, *text);
    }
}

/*!
 * \internal
 * Adds the includes (from the \\includefile command) to the map.
 */
void HtmlGenerator::addIncludeFilesToMap(const Aggregate *aggregate, CodeMarker *marker,
                                         QMap<QString, Text> &requisites, Text *text,
                                         const QString &headerText)
{
    if (!aggregate->includeFiles().isEmpty() && text != nullptr) {
        text->clear();
        *text << highlightedCode(
                indent(codeIndent, marker->markedUpIncludes(aggregate->includeFiles())), aggregate);
        requisites.insert(headerText, *text);
    }
}

/*!
Lists the required imports and includes in a table.
The number of rows is known.
*/
void HtmlGenerator::generateQmlRequisites(QmlTypeNode *qcn, CodeMarker *marker)
{
    if (qcn == nullptr)
        return;
    QMap<QString, Text> requisites;
    Text text;

    const QString importText = "Import Statement:";
    const QString sinceText = "Since:";
    const QString inheritedBytext = "Inherited By:";
    const QString inheritsText = "Inherits:";
    const QString instantiatesText = "Instantiates:";

    // add the module name and version to the map
    QString logicalModuleVersion;
    const CollectionNode *collection = qcn->logicalModule();

    // skip import statement of \internal collections
    if (!collection || !collection->isInternal() || showInternal_) {
        logicalModuleVersion =
                collection ? collection->logicalModuleVersion() : qcn->logicalModuleVersion();

        if (logicalModuleVersion.isEmpty() || qcn->logicalModuleName().isEmpty())
            qcn->doc().location().warning(tr("Could not resolve QML import "
                                             "statement for type '%1'")
                                                  .arg(qcn->name()),
                                          tr("Maybe you forgot to use the "
                                             "'\\%1' command?")
                                                  .arg(COMMAND_INQMLMODULE));

        text.clear();
        text << "import " + qcn->logicalModuleName() + QLatin1Char(' ') + logicalModuleVersion;
        requisites.insert(importText, text);
    }

    // add the since and project into the map
    if (!qcn->since().isEmpty()) {
        text.clear();
        text << formatSince(qcn) << Atom::ParaRight;
        requisites.insert(sinceText, text);
    }

    // add the instantiates to the map
    ClassNode *cn = qcn->classNode();
    if (cn && !cn->isInternal()) {
        text.clear();
        text << Atom(Atom::LinkNode, CodeMarker::stringForNode(qcn));
        text << Atom(Atom::FormattingLeft, ATOM_FORMATTING_LINK);
        text << Atom(Atom::LinkNode, CodeMarker::stringForNode(cn));
        text << Atom(Atom::FormattingLeft, ATOM_FORMATTING_LINK);
        text << Atom(Atom::String, cn->name());
        text << Atom(Atom::FormattingRight, ATOM_FORMATTING_LINK);
        requisites.insert(instantiatesText, text);
    }

    // add the inherits to the map
    QmlTypeNode *base = qcn->qmlBaseNode();
    while (base && base->isInternal()) {
        base = base->qmlBaseNode();
    }
    if (base) {
        text.clear();
        text << Atom::ParaLeft << Atom(Atom::LinkNode, CodeMarker::stringForNode(base))
             << Atom(Atom::FormattingLeft, ATOM_FORMATTING_LINK) << Atom(Atom::String, base->name())
             << Atom(Atom::FormattingRight, ATOM_FORMATTING_LINK) << Atom::ParaRight;
        requisites.insert(inheritsText, text);
    }

    // add the inherited-by to the map
    NodeList subs;
    QmlTypeNode::subclasses(qcn, subs);
    if (!subs.isEmpty()) {
        text.clear();
        text << Atom::ParaLeft;
        int count = appendSortedQmlNames(text, qcn, subs);
        text << Atom::ParaRight;
        if (count > 0)
            requisites.insert(inheritedBytext, text);
    }

    // The order of the requisites matter
    const QStringList requisiteorder { importText, sinceText, instantiatesText, inheritsText,
                                       inheritedBytext };

    if (!requisites.isEmpty()) {
        // generate the table
        out() << "<div class=\"table\"><table class=\"alignedsummary\">\n";
        for (const auto &requisite : requisiteorder) {

            if (requisites.contains(requisite)) {
                out() << "<tr>"
                      << "<td class=\"memItemLeft rightAlign topAlign\"> " << requisite
                      << "</td><td class=\"memItemRight bottomAlign\"> ";

                if (requisite == importText)
                    out() << requisites.value(requisite).toString();
                else
                    generateText(requisites.value(requisite), qcn, marker);
                out() << "</td></tr>";
            }
        }
        out() << "</table></div>";
    }
}

void HtmlGenerator::generateBrief(const Node *node, CodeMarker *marker, const Node *relative,
                                  bool addLink)
{
    Text brief = node->doc().briefText();

    if (!brief.isEmpty()) {
        if (!brief.lastAtom()->string().endsWith('.')) {
            brief << Atom(Atom::String, ".");
            node->doc().location().warning(
                    tr("'\\brief' statement does not end with a full stop."));
        }
        generateExtractionMark(node, BriefMark);
        out() << "<p>";
        generateText(brief, node, marker);

        if (addLink) {
            if (!relative || node == relative)
                out() << " <a href=\"#";
            else
                out() << " <a href=\"" << linkForNode(node, relative) << '#';
            out() << registerRef("details") << "\">More...</a>";
        }

        out() << "</p>\n";
        generateExtractionMark(node, EndMark);
    }
}

/*!
  Revised for the new doc format.
  Generates a table of contents beginning at \a node.
 */
void HtmlGenerator::generateTableOfContents(const Node *node, CodeMarker *marker,
                                            QVector<Section> *sections)
{
    QVector<Atom *> toc;
    if (node->doc().hasTableOfContents())
        toc = node->doc().tableOfContents();
    if (tocDepth == 0 || (toc.isEmpty() && !sections && !node->isModule())) {
        generateSidebar();
        return;
    }

    int sectionNumber = 1;
    int detailsBase = 0;

    // disable nested links in table of contents
    inContents_ = true;
    inLink_ = true;

    out() << "<div class=\"sidebar\">\n";
    out() << "<div class=\"toc\">\n";
    out() << "<h3><a name=\"toc\">Contents</a></h3>\n";
    out() << "<ul>\n";

    if (node->isModule()) {
        if (!static_cast<const CollectionNode *>(node)->noAutoList()) {
            if (node->hasNamespaces()) {
                out() << "<li class=\"level" << sectionNumber << "\"><a href=\"#"
                      << registerRef("namespaces") << "\">Namespaces</a></li>\n";
            }
            if (node->hasClasses()) {
                out() << "<li class=\"level" << sectionNumber << "\"><a href=\"#"
                      << registerRef("classes") << "\">Classes</a></li>\n";
            }
        }
        out() << "<li class=\"level" << sectionNumber << "\"><a href=\"#" << registerRef("details")
              << "\">Detailed Description</a></li>\n";
        for (int i = 0; i < toc.size(); ++i) {
            if (toc.at(i)->string().toInt() == 1) {
                detailsBase = 1;
                break;
            }
        }
    } else if (sections
               && (node->isClassNode() || node->isNamespace() || node->isQmlType()
                   || node->isJsType())) {
        for (const auto &section : qAsConst(*sections)) {
            if (!section.members().isEmpty()) {
                out() << "<li class=\"level" << sectionNumber << "\"><a href=\"#"
                      << registerRef(section.plural()) << "\">" << section.title() << "</a></li>\n";
            }
            if (!section.reimplementedMembers().isEmpty()) {
                QString ref = QString("Reimplemented ") + section.plural();
                out() << "<li class=\"level" << sectionNumber << "\"><a href=\"#"
                      << registerRef(ref.toLower()) << "\">"
                      << QString("Reimplemented ") + section.title() << "</a></li>\n";
            }
        }
        if (!node->isNamespace() || node->hasDoc()) {
            out() << "<li class=\"level" << sectionNumber << "\"><a href=\"#"
                  << registerRef("details") << "\">Detailed Description</a></li>\n";
        }
        for (int i = 0; i < toc.size(); ++i) {
            if (toc.at(i)->string().toInt() == 1) {
                detailsBase = 1;
                break;
            }
        }
    }

    for (const auto &atom : toc) {
        sectionNumber = atom->string().toInt() + detailsBase;
        // restrict the ToC depth to the one set by the HTML.tocdepth variable or
        // print all levels if tocDepth is not set.
        if (sectionNumber <= tocDepth || tocDepth < 0) {
            int numAtoms;
            Text headingText = Text::sectionHeading(atom);
            QString s = headingText.toString();
            out() << "<li class=\"level" << sectionNumber << "\">";
            out() << "<a href=\"" << '#' << Doc::canonicalTitle(s) << "\">";
            generateAtomList(headingText.firstAtom(), node, marker, true, numAtoms);
            out() << "</a></li>\n";
        }
    }
    out() << "</ul>\n";
    out() << "</div>\n";
    out() << "<div class=\"sidebar-content\" id=\"sidebar-content\"></div>";
    out() << "</div>\n";
    inContents_ = false;
    inLink_ = false;
}

/*!
  Outputs a placeholder div where the style can add customized sidebar content.
 */
void HtmlGenerator::generateSidebar()
{
    out() << "<div class=\"sidebar\">";
    out() << "<div class=\"sidebar-content\" id=\"sidebar-content\"></div>";
    out() << "</div>\n";
}

QString HtmlGenerator::generateAllMembersFile(const Section &section, CodeMarker *marker)
{
    if (section.isEmpty())
        return QString();

    const Aggregate *aggregate = section.aggregate();
    QString fileName = fileBase(aggregate) + "-members." + fileExtension();
    beginSubPage(aggregate, fileName);
    QString title = "List of All Members for " + aggregate->name();
    generateHeader(title, aggregate, marker);
    generateSidebar();
    generateTitle(title, Text(), SmallSubTitle, aggregate, marker);
    out() << "<p>This is the complete list of members for ";
    generateFullName(aggregate, nullptr);
    out() << ", including inherited members.</p>\n";

    generateSectionList(section, aggregate, marker);

    generateFooter();
    endSubPage();
    return fileName;
}

/*!
  This function creates an html page on which are listed all
  the members of the QML class used to generte the \a sections,
  including the inherited members. The \a marker is used for
  formatting stuff.
 */
QString HtmlGenerator::generateAllQmlMembersFile(const Sections &sections, CodeMarker *marker)
{

    if (sections.allMembersSection().isEmpty())
        return QString();

    const Aggregate *aggregate = sections.aggregate();
    QString fileName = fileBase(aggregate) + "-members." + fileExtension();
    beginSubPage(aggregate, fileName);
    QString title = "List of All Members for " + aggregate->name();
    generateHeader(title, aggregate, marker);
    generateSidebar();
    generateTitle(title, Text(), SmallSubTitle, aggregate, marker);
    out() << "<p>This is the complete list of members for ";
    generateFullName(aggregate, nullptr);
    out() << ", including inherited members.</p>\n";

    ClassKeysNodesList &cknl = sections.allMembersSection().classKeysNodesList();
    if (!cknl.isEmpty()) {
        for (int i = 0; i < cknl.size(); i++) {
            ClassKeysNodes *ckn = cknl[i];
            const QmlTypeNode *qcn = ckn->first;
            KeysAndNodes &kn = ckn->second;
            QStringList &keys = kn.first;
            NodeVector &nodes = kn.second;
            if (nodes.isEmpty())
                continue;
            if (i != 0) {
                out() << "<p>The following members are inherited from ";
                generateFullName(qcn, nullptr);
                out() << ".</p>\n";
            }
            out() << "<ul>\n";
            for (int j = 0; j < keys.size(); j++) {
                Node *node = nodes[j];
                if (node->access() == Node::Private || node->isInternal())
                    continue;
                if (node->isSharingComment() && node->sharedCommentNode()->isPropertyGroup())
                    continue;

                std::function<void(Node *)> generate = [&](Node *n) {
                    out() << "<li class=\"fn\">";
                    generateQmlItem(n, aggregate, marker, true);
                    if (n->isDefault())
                        out() << " [default]";
                    else if (n->isAttached())
                        out() << " [attached]";
                    // Indent property group members
                    if (n->isPropertyGroup()) {
                        out() << "<ul>\n";
                        const QVector<Node *> &collective =
                                static_cast<SharedCommentNode *>(n)->collective();
                        std::for_each(collective.begin(), collective.end(), generate);
                        out() << "</ul>\n";
                    }
                    out() << "</li>\n";
                };
                generate(node);
            }
            out() << "</ul>\n";
        }
    }

    generateFooter();
    endSubPage();
    return fileName;
}

QString HtmlGenerator::generateObsoleteMembersFile(const Sections &sections, CodeMarker *marker)
{
    SectionPtrVector summary_spv;
    SectionPtrVector details_spv;
    if (!sections.hasObsoleteMembers(&summary_spv, &details_spv))
        return QString();

    Aggregate *aggregate = sections.aggregate();
    QString title = "Obsolete Members for " + aggregate->name();
    QString fileName = fileBase(aggregate) + "-obsolete." + fileExtension();
    QString link;
    if (useOutputSubdirs() && !Generator::outputSubdir().isEmpty())
        link = QString("../" + Generator::outputSubdir() + QLatin1Char('/'));
    link += fileName;
    aggregate->setObsoleteLink(link);

    beginSubPage(aggregate, fileName);
    generateHeader(title, aggregate, marker);
    generateSidebar();
    generateTitle(title, Text(), SmallSubTitle, aggregate, marker);

    out() << "<p><b>The following members of class "
          << "<a href=\"" << linkForNode(aggregate, nullptr) << "\">"
          << protectEnc(aggregate->name()) << "</a>"
          << " are obsolete.</b> "
          << "They are provided to keep old source code working. "
          << "We strongly advise against using them in new code.</p>\n";

    for (const auto &section : summary_spv) {
        out() << "<h2>" << protectEnc(section->title()) << "</h2>\n";
        generateSectionList(*section, aggregate, marker, Section::Obsolete);
    }

    for (const auto &section : details_spv) {
        out() << "<h2>" << protectEnc(section->title()) << "</h2>\n";

        const NodeVector &members = section->obsoleteMembers();
        for (const auto &member : members) {
            if (member->access() != Node::Private)
                generateDetailedMember(member, aggregate, marker);
        }
    }

    generateFooter();
    endSubPage();
    return fileName;
}

/*!
  Generates a separate file where obsolete members of the QML
  type \a qcn are listed. The \a marker is used to generate
  the section lists, which are then traversed and output here.

  Note that this function currently only handles correctly the
  case where \a status is \c {Section::Obsolete}.
 */
QString HtmlGenerator::generateObsoleteQmlMembersFile(const Sections &sections, CodeMarker *marker)
{
    SectionPtrVector summary_spv;
    SectionPtrVector details_spv;
    if (!sections.hasObsoleteMembers(&summary_spv, &details_spv))
        return QString();

    Aggregate *aggregate = sections.aggregate();
    QString title = "Obsolete Members for " + aggregate->name();
    QString fileName = fileBase(aggregate) + "-obsolete." + fileExtension();
    QString link;
    if (useOutputSubdirs() && !Generator::outputSubdir().isEmpty())
        link = QString("../" + Generator::outputSubdir() + QLatin1Char('/'));
    link += fileName;
    aggregate->setObsoleteLink(link);

    beginSubPage(aggregate, fileName);
    generateHeader(title, aggregate, marker);
    generateSidebar();
    generateTitle(title, Text(), SmallSubTitle, aggregate, marker);

    out() << "<p><b>The following members of QML type "
          << "<a href=\"" << linkForNode(aggregate, nullptr) << "\">"
          << protectEnc(aggregate->name()) << "</a>"
          << " are obsolete.</b> "
          << "They are provided to keep old source code working. "
          << "We strongly advise against using them in new code.</p>\n";

    for (const auto &section : summary_spv) {
        QString ref = registerRef(section->title().toLower());
        out() << "<a name=\"" << ref << "\"></a>" << divNavTop << '\n';
        out() << "<h2 id=\"" << ref << "\">" << protectEnc(section->title()) << "</h2>\n";
        generateQmlSummary(section->obsoleteMembers(), aggregate, marker);
    }

    for (const auto &section : details_spv) {
        out() << "<h2>" << protectEnc(section->title()) << "</h2>\n";
        const NodeVector &members = section->obsoleteMembers();
        for (const auto &member : members) {
            generateDetailedQmlMember(member, aggregate, marker);
            out() << "<br/>\n";
        }
    }

    generateFooter();
    endSubPage();
    return fileName;
}

void HtmlGenerator::generateClassHierarchy(const Node *relative, NodeMap &classMap)
{
    if (classMap.isEmpty())
        return;

    NodeMap topLevel;
    for (auto it = classMap.begin(); it != classMap.end(); ++it) {
        ClassNode *classe = static_cast<ClassNode *>(*it);
        if (classe->baseClasses().isEmpty())
            topLevel.insert(classe->name(), classe);
    }

    QStack<NodeMap> stack;
    stack.push(topLevel);

    out() << "<ul>\n";
    while (!stack.isEmpty()) {
        if (stack.top().isEmpty()) {
            stack.pop();
            out() << "</ul>\n";
        } else {
            ClassNode *child = static_cast<ClassNode *>(*stack.top().begin());
            out() << "<li>";
            generateFullName(child, relative);
            out() << "</li>\n";
            stack.top().erase(stack.top().begin());

            NodeMap newTop;
            const auto derivedClasses = child->derivedClasses();
            for (const RelatedClass &d : derivedClasses) {
                if (d.node_ && d.node_->isInAPI())
                    newTop.insert(d.node_->name(), d.node_);
            }
            if (!newTop.isEmpty()) {
                stack.push(newTop);
                out() << "<ul>\n";
            }
        }
    }
}

/*!
  Output an annotated list of the nodes in \a nodeMap.
  A two-column table is output.
 */
void HtmlGenerator::generateAnnotatedList(const Node *relative, CodeMarker *marker,
                                          const NodeMultiMap &nmm)
{
    if (nmm.isEmpty() || relative == nullptr)
        return;
    generateAnnotatedList(relative, marker, nmm.values());
}

/*!
 */
void HtmlGenerator::generateAnnotatedList(const Node *relative, CodeMarker *marker,
                                          const NodeList &unsortedNodes)
{
    NodeMultiMap nmm;
    bool allInternal = true;
    for (auto *node : unsortedNodes) {
        if (!node->isInternal() && !node->isObsolete()) {
            allInternal = false;
            nmm.insert(node->fullName(relative), node);
        }
    }
    if (allInternal)
        return;
    out() << "<div class=\"table\"><table class=\"annotated\">\n";
    int row = 0;
    NodeList nodes = nmm.values();
    std::sort(nodes.begin(), nodes.end(), Node::nodeNameLessThan);

    for (const auto *node : qAsConst(nodes)) {
        if (++row % 2 == 1)
            out() << "<tr class=\"odd topAlign\">";
        else
            out() << "<tr class=\"even topAlign\">";
        out() << "<td class=\"tblName\"><p>";
        generateFullName(node, relative);
        out() << "</p></td>";

        if (!node->isTextPageNode()) {
            Text brief = node->doc().trimmedBriefText(node->name());
            if (!brief.isEmpty()) {
                out() << "<td class=\"tblDescr\"><p>";
                generateText(brief, node, marker);
                out() << "</p></td>";
            } else if (!node->reconstitutedBrief().isEmpty()) {
                out() << "<td class=\"tblDescr\"><p>";
                out() << node->reconstitutedBrief();
                out() << "</p></td>";
            }
        } else {
            out() << "<td class=\"tblDescr\"><p>";
            if (!node->reconstitutedBrief().isEmpty()) {
                out() << node->reconstitutedBrief();
            } else
                out() << protectEnc(node->doc().briefText().toString());
            out() << "</p></td>";
        }
        out() << "</tr>\n";
    }
    out() << "</table></div>\n";
}

/*!
  Outputs a series of annotated lists from the nodes in \a nmm,
  divided into sections based by the key names in the multimap.
 */
void HtmlGenerator::generateAnnotatedLists(const Node *relative, CodeMarker *marker,
                                           const NodeMultiMap &nmm)
{
    const auto &uniqueKeys = nmm.uniqueKeys();
    for (const QString &name : uniqueKeys) {
        if (!name.isEmpty()) {
            out() << "<h2 id=\"" << registerRef(name.toLower()) << "\">" << protectEnc(name)
                  << "</h2>\n";
        }
        generateAnnotatedList(relative, marker, nmm.values(name));
    }
}

/*!
  This function finds the common prefix of the names of all
  the classes in the class map \a nmm and then generates a
  compact list of the class names alphabetized on the part
  of the name not including the common prefix. You can tell
  the function to use \a commonPrefix as the common prefix,
  but normally you let it figure it out itself by looking at
  the name of the first and last classes in the class map
  \a nmm.
 */
void HtmlGenerator::generateCompactList(ListType listType, const Node *relative,
                                        const NodeMultiMap &nmm, bool includeAlphabet,
                                        QString commonPrefix)
{
    if (nmm.isEmpty())
        return;

    const int NumParagraphs = 37; // '0' to '9', 'A' to 'Z', '_'
    int commonPrefixLen = commonPrefix.length();

    /*
      Divide the data into 37 paragraphs: 0, ..., 9, A, ..., Z,
      underscore (_). QAccel will fall in paragraph 10 (A) and
      QXtWidget in paragraph 33 (X). This is the only place where we
      assume that NumParagraphs is 37. Each paragraph is a NodeMultiMap.
    */
    NodeMultiMap paragraph[NumParagraphs + 1];
    QString paragraphName[NumParagraphs + 1];
    QSet<char> usedParagraphNames;

    for (auto c = nmm.constBegin(); c != nmm.constEnd(); ++c) {
        QStringList pieces = c.key().split("::");
        int idx = commonPrefixLen;
        if (idx > 0 && !pieces.last().startsWith(commonPrefix, Qt::CaseInsensitive))
            idx = 0;
        QString last = pieces.last().toLower();
        QString key = last.mid(idx);

        int paragraphNr = NumParagraphs - 1;

        if (key[0].digitValue() != -1) {
            paragraphNr = key[0].digitValue();
        } else if (key[0] >= QLatin1Char('a') && key[0] <= QLatin1Char('z')) {
            paragraphNr = 10 + key[0].unicode() - 'a';
        }

        paragraphName[paragraphNr] = key[0].toUpper();
        usedParagraphNames.insert(key[0].toLower().cell());
        paragraph[paragraphNr].insert(last, c.value());
    }

    /*
      Each paragraph j has a size: paragraph[j].count(). In the
      discussion, we will assume paragraphs 0 to 5 will have sizes
      3, 1, 4, 1, 5, 9.

      We now want to compute the paragraph offset. Paragraphs 0 to 6
      start at offsets 0, 3, 4, 8, 9, 14, 23.
    */
    int paragraphOffset[NumParagraphs + 1]; // 37 + 1
    paragraphOffset[0] = 0;
    for (int i = 0; i < NumParagraphs; i++) // i = 0..36
        paragraphOffset[i + 1] = paragraphOffset[i] + paragraph[i].count();

    /*
      Output the alphabet as a row of links.
     */
    if (includeAlphabet) {
        out() << "<p  class=\"centerAlign functionIndex\"><b>";
        for (int i = 0; i < 26; i++) {
            QChar ch('a' + i);
            if (usedParagraphNames.contains(char('a' + i)))
                out() << QString("<a href=\"#%1\">%2</a>&nbsp;").arg(ch).arg(ch.toUpper());
        }
        out() << "</b></p>\n";
    }

    /*
      Output a <div> element to contain all the <dl> elements.
     */
    out() << "<div class=\"flowListDiv\">\n";
    numTableRows_ = 0;

    int curParNr = 0;
    int curParOffset = 0;
    QString previousName;
    bool multipleOccurrences = false;

    for (int i = 0; i < nmm.count(); i++) {
        while ((curParNr < NumParagraphs) && (curParOffset == paragraph[curParNr].count())) {
            ++curParNr;
            curParOffset = 0;
        }

        /*
          Starting a new paragraph means starting a new <dl>.
        */
        if (curParOffset == 0) {
            if (i > 0)
                out() << "</dl>\n";
            if (++numTableRows_ % 2 == 1)
                out() << "<dl class=\"flowList odd\">";
            else
                out() << "<dl class=\"flowList even\">";
            out() << "<dt class=\"alphaChar\">";
            if (includeAlphabet) {
                QChar c = paragraphName[curParNr][0].toLower();
                out() << QString("<a name=\"%1\"></a>").arg(c);
            }
            out() << "<b>" << paragraphName[curParNr] << "</b>";
            out() << "</dt>\n";
        }

        /*
          Output a <dd> for the current offset in the current paragraph.
         */
        out() << "<dd>";
        if ((curParNr < NumParagraphs) && !paragraphName[curParNr].isEmpty()) {
            NodeMultiMap::Iterator it;
            NodeMultiMap::Iterator next;
            it = paragraph[curParNr].begin();
            for (int i = 0; i < curParOffset; i++)
                ++it;

            if (listType == Generic) {
                /*
                  Previously, we used generateFullName() for this, but we
                  require some special formatting.
                */
                out() << "<a href=\"" << linkForNode(it.value(), relative) << "\">";
            } else if (listType == Obsolete) {
                QString fileName = fileBase(it.value()) + "-obsolete." + fileExtension();
                QString link;
                if (useOutputSubdirs()) {
                    link = QString("../" + it.value()->outputSubdirectory() + QLatin1Char('/'));
                }
                link += fileName;
                out() << "<a href=\"" << link << "\">";
            }

            QStringList pieces;
            if (it.value()->isQmlType() || it.value()->isJsType()) {
                QString name = it.value()->name();
                next = it;
                ++next;
                if (name != previousName)
                    multipleOccurrences = false;
                if ((next != paragraph[curParNr].end()) && (name == next.value()->name())) {
                    multipleOccurrences = true;
                    previousName = name;
                }
                if (multipleOccurrences)
                    name += ": " + it.value()->tree()->camelCaseModuleName();
                pieces << name;
            } else
                pieces = it.value()->fullName(relative).split("::");
            out() << protectEnc(pieces.last());
            out() << "</a>";
            if (pieces.size() > 1) {
                out() << " (";
                generateFullName(it.value()->parent(), relative);
                out() << ')';
            }
        }
        out() << "</dd>\n";
        curParOffset++;
    }
    if (nmm.count() > 0)
        out() << "</dl>\n";

    out() << "</div>\n";
}

void HtmlGenerator::generateFunctionIndex(const Node *relative)
{
    out() << "<p  class=\"centerAlign functionIndex\"><b>";
    for (int i = 0; i < 26; i++) {
        QChar ch('a' + i);
        out() << QString("<a href=\"#%1\">%2</a>&nbsp;").arg(ch).arg(ch.toUpper());
    }
    out() << "</b></p>\n";

    char nextLetter = 'a';
    char currentLetter;

    out() << "<ul>\n";
    NodeMapMap &funcIndex = qdb_->getFunctionIndex();
    for (auto fnMap = funcIndex.constBegin(); fnMap != funcIndex.constEnd(); ++fnMap) {
        out() << "<li>";
        out() << protectEnc(fnMap.key()) << ':';

        currentLetter = fnMap.key()[0].unicode();
        while (islower(currentLetter) && currentLetter >= nextLetter) {
            out() << QString("<a name=\"%1\"></a>").arg(nextLetter);
            nextLetter++;
        }

        for (auto it = (*fnMap).constBegin(); it != (*fnMap).constEnd(); ++it) {
            out() << ' ';
            generateFullName((*it)->parent(), relative, *it);
        }
        out() << "</li>";
        out() << '\n';
    }
    out() << "</ul>\n";
}

void HtmlGenerator::generateLegaleseList(const Node *relative, CodeMarker *marker)
{
    TextToNodeMap &legaleseTexts = qdb_->getLegaleseTexts();
    QMap<Text, const Node *>::ConstIterator it = legaleseTexts.constBegin();
    while (it != legaleseTexts.constEnd()) {
        Text text = it.key();
        generateText(text, relative, marker);
        out() << "<ul>\n";
        do {
            out() << "<li>";
            generateFullName(it.value(), relative);
            out() << "</li>\n";
            ++it;
        } while (it != legaleseTexts.constEnd() && it.key() == text);
        out() << "</ul>\n";
    }
}

void HtmlGenerator::generateQmlItem(const Node *node, const Node *relative, CodeMarker *marker,
                                    bool summary)
{
    QString marked = marker->markedUpQmlItem(node, summary);
    QRegularExpression templateTag("(<[^@>]*>)");
    auto match = templateTag.match(marked);
    if (match.hasMatch()) {
        QString contents = protectEnc(match.captured(1));
        marked.replace(match.capturedStart(1), match.capturedLength(1), contents);
    }

    // Look for the _ character in the member name followed by a number (or n):
    // this is intended to be rendered as a subscript.
    marked.replace(QRegularExpression("<@param>([a-z]+)_([0-9]+|n)</@param>"), "<i>\\1<sub>\\2</sub></i>");

    // Replace some markup by HTML tags. Do both the opening and the closing tag
    // in one go (instead of <@param> and </@param> separately, for instance).
    marked.replace("@param>", "i>");
    if (summary)
        marked.replace("@name>", "b>");
    marked.replace("@extra>", "code>");

    if (summary) {
        marked.remove("<@type>");
        marked.remove("</@type>");
    }
    out() << highlightedCode(marked, relative, false, Node::QML);
}

/*!
  This function generates a simple bullet list for the members
  of collection node \a {cn}. The collection node must be a group
  and must not be empty. If it is empty, nothing is output, and
  false is returned. Otherewise, the list is generated and true is returned.
 */
bool HtmlGenerator::generateGroupList(CollectionNode *cn)
{
    qdb_->mergeCollections(cn);
    if (cn->members().isEmpty())
        return false;
    out() << "<ul>\n";
    const auto members = cn->members();
    for (const auto *node : members) {
        out() << "<li>"
              << "<a href=\"#" << Doc::canonicalTitle(node->title()) << "\">" << node->title()
              << "</a></li>\n";
    }
    out() << "</ul>\n";
    return true;
}

void HtmlGenerator::generateList(const Node *relative, CodeMarker *marker, const QString &selector)
{
    CNMap cnm;
    Node::NodeType type = Node::NoType;
    if (selector == QLatin1String("overviews"))
        type = Node::Group;
    else if (selector == QLatin1String("cpp-modules"))
        type = Node::Module;
    else if (selector == QLatin1String("qml-modules"))
        type = Node::QmlModule;
    else if (selector == QLatin1String("js-modules"))
        type = Node::JsModule;
    if (type != Node::NoType) {
        NodeList nodeList;
        qdb_->mergeCollections(type, cnm, relative);
        const auto collectionList = cnm.values();
        nodeList.reserve(collectionList.size());
        for (auto *collectionNode : collectionList)
            nodeList.append(collectionNode);
        generateAnnotatedList(relative, marker, nodeList);
    } else {
        /*
          \generatelist {selector} is only allowed in a
          comment where the topic is \group, \module,
          \qmlmodule, or \jsmodule
        */
        if (relative && !relative->isCollectionNode()) {
            relative->doc().location().warning(tr("\\generatelist {%1} is only allowed in \\group, "
                                                  "\\module, \\qmlmodule, and \\jsmodule comments.")
                                                       .arg(selector));
            return;
        }
        Node *n = const_cast<Node *>(relative);
        CollectionNode *cn = static_cast<CollectionNode *>(n);
        qdb_->mergeCollections(cn);
        generateAnnotatedList(cn, marker, cn->members());
    }
}

void HtmlGenerator::generateSection(const NodeVector &nv, const Node *relative, CodeMarker *marker)
{
    bool alignNames = true;
    if (!nv.isEmpty()) {
        bool twoColumn = false;
        if (nv.first()->isProperty()) {
            twoColumn = (nv.count() >= 5);
            alignNames = false;
        }
        if (alignNames) {
            out() << "<div class=\"table\"><table class=\"alignedsummary\">\n";
        } else {
            if (twoColumn)
                out() << "<div class=\"table\"><table class=\"propsummary\">\n"
                      << "<tr><td class=\"topAlign\">";
            out() << "<ul>\n";
        }

        int i = 0;
        for (const auto &member : nv) {
            if (member->access() == Node::Private)
                continue;

            if (alignNames) {
                out() << "<tr><td class=\"memItemLeft rightAlign topAlign\"> ";
            } else {
                if (twoColumn && i == (nv.count() + 1) / 2)
                    out() << "</ul></td><td class=\"topAlign\"><ul>\n";
                out() << "<li class=\"fn\">";
            }

            generateSynopsis(member, relative, marker, Section::Summary, alignNames);
            if (alignNames)
                out() << "</td></tr>\n";
            else
                out() << "</li>\n";
            i++;
        }
        if (alignNames)
            out() << "</table></div>\n";
        else {
            out() << "</ul>\n";
            if (twoColumn)
                out() << "</td></tr>\n</table></div>\n";
        }
    }
}

void HtmlGenerator::generateSectionList(const Section &section, const Node *relative,
                                        CodeMarker *marker, Section::Status status)
{
    bool alignNames = true;
    const NodeVector &members =
            (status == Section::Obsolete ? section.obsoleteMembers() : section.members());
    if (!members.isEmpty()) {
        bool hasPrivateSignals = false;
        bool isInvokable = false;
        bool twoColumn = false;
        if (section.style() == Section::AllMembers) {
            alignNames = false;
            twoColumn = (members.count() >= 16);
        } else if (members.first()->isProperty()) {
            twoColumn = (members.count() >= 5);
            alignNames = false;
        }
        if (alignNames) {
            out() << "<div class=\"table\"><table class=\"alignedsummary\">\n";
        } else {
            if (twoColumn)
                out() << "<div class=\"table\"><table class=\"propsummary\">\n"
                      << "<tr><td class=\"topAlign\">";
            out() << "<ul>\n";
        }

        int i = 0;
        for (const auto &member : members) {
            if (member->access() == Node::Private)
                continue;

            if (alignNames) {
                out() << "<tr><td class=\"memItemLeft topAlign rightAlign\"> ";
            } else {
                if (twoColumn && i == (members.count() + 1) / 2)
                    out() << "</ul></td><td class=\"topAlign\"><ul>\n";
                out() << "<li class=\"fn\">";
            }

            QString prefix;
            const QStringList &keys = section.keys(status);
            if (!keys.isEmpty()) {
                prefix = keys.at(i).mid(1);
                prefix = prefix.left(keys.at(i).indexOf("::") + 1);
            }
            generateSynopsis(member, relative, marker, section.style(), alignNames, &prefix);
            if (member->isFunction()) {
                const FunctionNode *fn = static_cast<const FunctionNode *>(member);
                if (fn->isPrivateSignal()) {
                    hasPrivateSignals = true;
                    if (alignNames)
                        out() << "</td><td class=\"memItemRight bottomAlign\">[see note below]";
                } else if (fn->isInvokable()) {
                    isInvokable = true;
                    if (alignNames)
                        out() << "</td><td class=\"memItemRight bottomAlign\">[see note below]";
                }
            }
            if (alignNames)
                out() << "</td></tr>\n";
            else
                out() << "</li>\n";
            i++;
        }
        if (alignNames)
            out() << "</table></div>\n";
        else {
            out() << "</ul>\n";
            if (twoColumn)
                out() << "</td></tr>\n</table></div>\n";
        }
        if (alignNames) {
            if (hasPrivateSignals)
                generateAddendum(relative, Generator::PrivateSignal, marker);
            if (isInvokable)
                generateAddendum(relative, Generator::Invokable, marker);
        }
    }

    if (status != Section::Obsolete && section.style() == Section::Summary
        && !section.inheritedMembers().isEmpty()) {
        out() << "<ul>\n";
        generateSectionInheritedList(section, relative);
        out() << "</ul>\n";
    }
}

void HtmlGenerator::generateSectionInheritedList(const Section &section, const Node *relative)
{
    const QVector<QPair<Aggregate *, int>> &inheritedMembers = section.inheritedMembers();
    for (const auto &member : inheritedMembers) {
        out() << "<li class=\"fn\">";
        out() << member.second << ' ';
        if (member.second == 1) {
            out() << section.singular();
        } else {
            out() << section.plural();
        }
        out() << " inherited from <a href=\"" << fileName(member.first) << '#'
              << Generator::cleanRef(section.title().toLower()) << "\">"
              << protectEnc(member.first->plainFullName(relative)) << "</a></li>\n";
    }
}

void HtmlGenerator::generateSynopsis(const Node *node, const Node *relative, CodeMarker *marker,
                                     Section::Style style, bool alignNames, const QString *prefix)
{
    QString marked = marker->markedUpSynopsis(node, relative, style);

    if (prefix)
        marked.prepend(*prefix);
    QRegularExpression templateTag("(<[^@>]*>)");
    auto match = templateTag.match(marked);
    if (match.hasMatch()) {
        QString contents = protectEnc(match.captured(1));
        marked.replace(match.capturedStart(1), match.capturedLength(1), contents);
    }

    marked.replace(QRegularExpression("<@param>([a-z]+)_([1-9n])</@param>"), "<i>\\1<sub>\\2</sub></i>");
    marked.replace("<@param>", "<i>");
    marked.replace("</@param>", "</i>");

    if (style == Section::Summary) {
        marked.remove("<@name>"); // was "<b>"
        marked.remove("</@name>"); // was "</b>"
    }

    if (style == Section::AllMembers) {
        QRegularExpression extraRegExp("<@extra>.*</@extra>", QRegularExpression::InvertedGreedinessOption);
        marked.remove(extraRegExp);
    } else {
        marked.replace("<@extra>", "<code>");
        marked.replace("</@extra>", "</code>");
    }

    if (style != Section::Details) {
        marked.remove("<@type>");
        marked.remove("</@type>");
    }

    out() << highlightedCode(marked, relative, alignNames);
}

QString HtmlGenerator::highlightedCode(const QString &markedCode, const Node *relative,
                                       bool alignNames, Node::Genus genus)
{
    QString src = markedCode;
    QString html;
    html.reserve(src.size());
    QStringRef arg;
    QStringRef par1;

    const QChar charLangle = '<';
    const QChar charAt = '@';

    static const QString typeTag("type");
    static const QString headerTag("headerfile");
    static const QString funcTag("func");
    static const QString linkTag("link");

    // replace all <@link> tags: "(<@link node=\"([^\"]+)\">).*(</@link>)"
    // replace all <@func> tags: "(<@func target=\"([^\"]*)\">)(.*)(</@func>)"
    // replace all "(<@(type|headerfile)(?: +[^>]*)?>)(.*)(</@\\2>)" tags
    bool done = false;
    for (int i = 0, srcSize = src.size(); i < srcSize;) {
        if (src.at(i) == charLangle && src.at(i + 1) == charAt) {
            if (alignNames && !done) {
                html += QLatin1String("</td><td class=\"memItemRight bottomAlign\">");
                done = true;
            }
            i += 2;
            if (parseArg(src, linkTag, &i, srcSize, &arg, &par1)) {
                html += QLatin1String("<b>");
                const Node *n = CodeMarker::nodeForString(par1.toString());
                QString link = linkForNode(n, relative);
                addLink(link, arg, &html);
                html += QLatin1String("</b>");
            } else if (parseArg(src, funcTag, &i, srcSize, &arg, &par1)) {
                const FunctionNode *fn = qdb_->findFunctionNode(par1.toString(), relative, genus);
                QString link = linkForNode(fn, relative);
                addLink(link, arg, &html);
                par1 = QStringRef();
            } else if (parseArg(src, typeTag, &i, srcSize, &arg, &par1)) {
                par1 = QStringRef();
                const Node *n = qdb_->findTypeNode(arg.toString(), relative, genus);
                html += QLatin1String("<span class=\"type\">");
                if (n && (n->isQmlBasicType() || n->isJsBasicType())) {
                    if (relative && (relative->genus() == n->genus() || genus == n->genus()))
                        addLink(linkForNode(n, relative), arg, &html);
                    else
                        html += arg;
                } else
                    addLink(linkForNode(n, relative), arg, &html);
                html += QLatin1String("</span>");
            } else if (parseArg(src, headerTag, &i, srcSize, &arg, &par1)) {
                par1 = QStringRef();
                if (arg.startsWith(QLatin1Char('&')))
                    html += arg;
                else {
                    const Node *n = qdb_->findNodeForInclude(QStringList(arg.toString()));
                    if (n && n != relative)
                        addLink(linkForNode(n, relative), arg, &html);
                    else
                        html += arg;
                }
            } else {
                html += charLangle;
                html += charAt;
            }
        } else {
            html += src.at(i++);
        }
    }

    // replace all
    // "<@comment>" -> "<span class=\"comment\">";
    // "<@preprocessor>" -> "<span class=\"preprocessor\">";
    // "<@string>" -> "<span class=\"string\">";
    // "<@char>" -> "<span class=\"char\">";
    // "<@number>" -> "<span class=\"number\">";
    // "<@op>" -> "<span class=\"operator\">";
    // "<@type>" -> "<span class=\"type\">";
    // "<@name>" -> "<span class=\"name\">";
    // "<@keyword>" -> "<span class=\"keyword\">";
    // "</@(?:comment|preprocessor|string|char|number|op|type|name|keyword)>" -> "</span>"
    src = html;
    html = QString();
    html.reserve(src.size());
    static const QLatin1String spanTags[] = {
        QLatin1String("comment>"),      QLatin1String("<span class=\"comment\">"),
        QLatin1String("preprocessor>"), QLatin1String("<span class=\"preprocessor\">"),
        QLatin1String("string>"),       QLatin1String("<span class=\"string\">"),
        QLatin1String("char>"),         QLatin1String("<span class=\"char\">"),
        QLatin1String("number>"),       QLatin1String("<span class=\"number\">"),
        QLatin1String("op>"),           QLatin1String("<span class=\"operator\">"),
        QLatin1String("type>"),         QLatin1String("<span class=\"type\">"),
        QLatin1String("name>"),         QLatin1String("<span class=\"name\">"),
        QLatin1String("keyword>"),      QLatin1String("<span class=\"keyword\">")
    };
    int nTags = 9;
    // Update the upper bound of k in the following code to match the length
    // of the above array.
    for (int i = 0, n = src.size(); i < n;) {
        if (src.at(i) == QLatin1Char('<')) {
            if (src.at(i + 1) == QLatin1Char('@')) {
                i += 2;
                bool handled = false;
                for (int k = 0; k != nTags; ++k) {
                    const QLatin1String &tag = spanTags[2 * k];
                    if (i + tag.size() <= src.length() && tag == QStringRef(&src, i, tag.size())) {
                        html += spanTags[2 * k + 1];
                        i += tag.size();
                        handled = true;
                        break;
                    }
                }
                if (!handled) {
                    // drop 'our' unknown tags (the ones still containing '@')
                    while (i < n && src.at(i) != QLatin1Char('>'))
                        ++i;
                    ++i;
                }
                continue;
            } else if (src.at(i + 1) == QLatin1Char('/') && src.at(i + 2) == QLatin1Char('@')) {
                i += 3;
                bool handled = false;
                for (int k = 0; k != nTags; ++k) {
                    const QLatin1String &tag = spanTags[2 * k];
                    if (i + tag.size() <= src.length() && tag == QStringRef(&src, i, tag.size())) {
                        html += QLatin1String("</span>");
                        i += tag.size();
                        handled = true;
                        break;
                    }
                }
                if (!handled) {
                    // drop 'our' unknown tags (the ones still containing '@')
                    while (i < n && src.at(i) != QLatin1Char('>'))
                        ++i;
                    ++i;
                }
                continue;
            }
        }
        html += src.at(i);
        ++i;
    }
    return html;
}

void HtmlGenerator::generateLink(const Atom *atom, CodeMarker *marker)
{
    auto match = funcLeftParen.match(atom->string());
    if (match.hasMatch() && marker->recognizeLanguage("Cpp")) {
        // hack for C++: move () outside of link
        int k = match.capturedStart(1);
        out() << protectEnc(atom->string().left(k));
        if (link_.isEmpty()) {
            if (showBrokenLinks)
                out() << "</i>";
        } else {
            out() << "</a>";
        }
        inLink_ = false;
        out() << protectEnc(atom->string().mid(k));
    } else {
        out() << protectEnc(atom->string());
    }
}

QString HtmlGenerator::protectEnc(const QString &string)
{
    return protect(string);
}

QString HtmlGenerator::protect(const QString &string)
{
#define APPEND(x)                                                                                  \
    if (html.isEmpty()) {                                                                          \
        html = string;                                                                             \
        html.truncate(i);                                                                          \
    }                                                                                              \
    html += (x);

    QString html;
    int n = string.length();

    for (int i = 0; i < n; ++i) {
        QChar ch = string.at(i);

        if (ch == QLatin1Char('&')) {
            APPEND("&amp;");
        } else if (ch == QLatin1Char('<')) {
            APPEND("&lt;");
        } else if (ch == QLatin1Char('>')) {
            APPEND("&gt;");
        } else if (ch == QLatin1Char('"')) {
            APPEND("&quot;");
        } else if ((ch == QLatin1Char('*') && i + 1 < n && string.at(i) == QLatin1Char('/'))
                   || (ch == QLatin1Char('.') && i > 2 && string.at(i - 2) == QLatin1Char('.'))) {
            // we escape '*/' and the last dot in 'e.g.' and 'i.e.' for the Javadoc generator
            APPEND("&#x");
            html += QString::number(ch.unicode(), 16);
            html += QLatin1Char(';');
        } else {
            if (!html.isEmpty())
                html += ch;
        }
    }

    if (!html.isEmpty())
        return html;
    return string;

#undef APPEND
}

QString HtmlGenerator::fileBase(const Node *node) const
{
    QString result = Generator::fileBase(node);
    if (!node->isAggregate() && node->isObsolete())
        result += QLatin1String("-obsolete");
    return result;
}

QString HtmlGenerator::fileName(const Node *node)
{
    if (node->isExternalPage())
        return node->name();
    return Generator::fileName(node);
}

void HtmlGenerator::generateFullName(const Node *apparentNode, const Node *relative,
                                     const Node *actualNode)
{
    if (actualNode == nullptr)
        actualNode = apparentNode;
    out() << "<a href=\"" << linkForNode(actualNode, relative);
    if (actualNode->isObsolete())
        out() << "\" class=\"obsolete";
    out() << "\">";
    out() << protectEnc(apparentNode->fullName(relative));
    out() << "</a>";
}

void HtmlGenerator::generateDetailedMember(const Node *node, const PageNode *relative,
                                           CodeMarker *marker)
{
    const EnumNode *etn;
#ifdef GENERATE_MAC_REFS
    generateMacRef(node, marker);
#endif
    generateExtractionMark(node, MemberMark);
    generateKeywordAnchors(node);
    QString nodeRef = nullptr;
    if (node->isSharedCommentNode()) {
        const SharedCommentNode *scn = reinterpret_cast<const SharedCommentNode *>(node);
        const QVector<Node *> &collective = scn->collective();
        if (collective.size() > 1)
            out() << "<div class=\"fngroup\">\n";
        for (const auto *node : collective) {
            nodeRef = refForNode(node);
            out() << "<h3 class=\"fn fngroupitem\" id=\"" << nodeRef << "\">";
            out() << "<a name=\"" + nodeRef + "\"></a>";
            generateSynopsis(node, relative, marker, Section::Details);
            out() << "</h3>";
        }
        if (collective.size() > 1)
            out() << "</div>";
        out() << divNavTop << '\n';
    } else {
        nodeRef = refForNode(node);
        if (node->isEnumType() && (etn = static_cast<const EnumNode *>(node))->flagsType()) {
#ifdef GENERATE_MAC_REFS
            generateMacRef(etn->flagsType(), marker);
#endif
            out() << "<h3 class=\"flags\" id=\"" << nodeRef << "\">";
            out() << "<a name=\"" + nodeRef + "\"></a>";
            generateSynopsis(etn, relative, marker, Section::Details);
            out() << "<br/>";
            generateSynopsis(etn->flagsType(), relative, marker, Section::Details);
            out() << "</h3>\n";
        } else {
            out() << "<h3 class=\"fn\" id=\"" << nodeRef << "\">";
            out() << "<a name=\"" + nodeRef + "\"></a>";
            generateSynopsis(node, relative, marker, Section::Details);
            out() << "</h3>" << divNavTop << '\n';
        }
    }

    generateStatus(node, marker);
    generateBody(node, marker);
    generateOverloadedSignal(node, marker);
    generateThreadSafeness(node, marker);
    generateSince(node, marker);

    if (node->isProperty()) {
        const auto property = static_cast<const PropertyNode *>(node);
        Section section(Section::Accessors, Section::Active);

        section.appendMembers(property->getters().toVector());
        section.appendMembers(property->setters().toVector());
        section.appendMembers(property->resetters().toVector());

        if (!section.members().isEmpty()) {
            out() << "<p><b>Access functions:</b></p>\n";
            generateSectionList(section, node, marker);
        }

        Section notifiers(Section::Accessors, Section::Active);
        notifiers.appendMembers(property->notifiers().toVector());

        if (!notifiers.members().isEmpty()) {
            out() << "<p><b>Notifier signal:</b></p>\n";
            generateSectionList(notifiers, node, marker);
        }
    } else if (node->isEnumType()) {
        const EnumNode *etn = static_cast<const EnumNode *>(node);
        if (etn->flagsType()) {
            out() << "<p>The " << protectEnc(etn->flagsType()->name()) << " type is a typedef for "
                  << "<a href=\"" << qflagsHref_ << "\">QFlags</a>&lt;" << protectEnc(etn->name())
                  << "&gt;. It stores an OR combination of " << protectEnc(etn->name())
                  << " values.</p>\n";
        }
    }
    generateAlsoList(node, marker);
    generateExtractionMark(node, EndMark);
}

#ifdef GENERATE_MAC_REFS
/*
  No longer valid.
 */
void HtmlGenerator::generateMacRef(const Node *node, CodeMarker *marker)
{
    if (!pleaseGenerateMacRef || marker == 0)
        return;

    const QStringList macRefs = marker->macRefsForNode(node);
    for (const auto &macRef : macRefs)
        out() << "<a name=\""
              << "//apple_ref/" << macRef << "\"></a>\n";
}
#endif

/*!
  This version of the function is called when outputting the link
  to an example file or example image, where the \a link is known
  to be correct.
 */
void HtmlGenerator::beginLink(const QString &link)
{
    link_ = link;
    if (link_.isEmpty()) {
        if (showBrokenLinks)
            out() << "<i>";
    }
    out() << "<a href=\"" << link_ << "\">";
    inLink_ = true;
}

void HtmlGenerator::beginLink(const QString &link, const Node *node, const Node *relative)
{
    link_ = link;
    if (link_.isEmpty()) {
        if (showBrokenLinks)
            out() << "<i>";
    } else if (node == nullptr || (relative != nullptr && node->status() == relative->status()))
        out() << "<a href=\"" << link_ << "\">";
    else if (node->isObsolete())
        out() << "<a href=\"" << link_ << "\" class=\"obsolete\">";
    else
        out() << "<a href=\"" << link_ << "\">";
    inLink_ = true;
}

void HtmlGenerator::endLink()
{
    if (inLink_) {
        if (link_.isEmpty()) {
            if (showBrokenLinks)
                out() << "</i>";
        } else {
            if (inObsoleteLink) {
                out() << "<sup>(obsolete)</sup>";
            }
            out() << "</a>";
        }
    }
    inLink_ = false;
    inObsoleteLink = false;
}

/*!
  Generates the summary list for the \a members. Only used for
  sections of QML element documentation.
 */
void HtmlGenerator::generateQmlSummary(const NodeVector &members, const Node *relative,
                                       CodeMarker *marker)
{
    if (!members.isEmpty()) {
        out() << "<ul>\n";
        for (const auto &member : members) {
            out() << "<li class=\"fn\">";
            generateQmlItem(member, relative, marker, true);
            if (member->isPropertyGroup()) {
                const SharedCommentNode *scn = static_cast<const SharedCommentNode *>(member);
                if (scn->count() > 0) {
                    out() << "<ul>\n";
                    const QVector<Node *> sharedNodes = scn->collective();
                    for (const auto &node : sharedNodes) {
                        if (node->isQmlProperty() || node->isJsProperty()) {
                            out() << "<li class=\"fn\">";
                            generateQmlItem(node, relative, marker, true);
                            out() << "</li>\n";
                        }
                    }
                    out() << "</ul>\n";
                }
            }
            out() << "</li>\n";
        }
        out() << "</ul>\n";
    }
}

/*!
  Outputs the html detailed documentation for a section
  on a QML element reference page.
 */
void HtmlGenerator::generateDetailedQmlMember(Node *node, const Aggregate *relative,
                                              CodeMarker *marker)
{
#ifdef GENERATE_MAC_REFS
    generateMacRef(node, marker);
#endif
    generateExtractionMark(node, MemberMark);
    generateKeywordAnchors(node);

    QString qmlItemHeader("<div class=\"qmlproto\">\n"
                          "<div class=\"table\"><table class=\"qmlname\">\n");

    QString qmlItemStart("<tr valign=\"top\" class=\"odd\" id=\"%1\">\n"
                         "<td class=\"%2\"><p>\n<a name=\"%1\"></a>");
    QString qmlItemEnd("</p></td></tr>\n");

    QString qmlItemFooter("</table></div></div>\n");

    std::function<void(QmlPropertyNode *)> generateQmlProperty = [&](QmlPropertyNode *n) {
        out() << qmlItemStart.arg(refForNode(n), "tblQmlPropNode");

        if (!n->isReadOnlySet() && n->declarativeCppNode())
            n->markReadOnly(!n->isWritable());

        if (n->isReadOnly())
            out() << "<span class=\"qmlreadonly\">[read-only] </span>";
        if (n->isDefault())
            out() << "<span class=\"qmldefault\">[default] </span>";

        generateQmlItem(n, relative, marker, false);
        out() << qmlItemEnd;
    };

    std::function<void(Node *)> generateQmlMethod = [&](Node *n) {
        out() << qmlItemStart.arg(refForNode(n), "tblQmlFuncNode");
        generateSynopsis(n, relative, marker, Section::Details, false);
        out() << qmlItemEnd;
    };

    out() << "<div class=\"qmlitem\">";
    if (node->isPropertyGroup()) {
        const SharedCommentNode *scn = static_cast<const SharedCommentNode *>(node);
        out() << qmlItemHeader;
        if (!scn->name().isEmpty()) {
            const QString nodeRef = refForNode(scn);
            out() << "<tr valign=\"top\" class=\"even\" id=\"" << nodeRef << "\">";
            out() << "<th class=\"centerAlign\"><p>";
            out() << "<a name=\"" + nodeRef + "\"></a>";
            out() << "<b>" << scn->name() << " group</b>";
            out() << "</p></th></tr>\n";
        }
        const QVector<Node *> sharedNodes = scn->collective();
        for (const auto &node : sharedNodes) {
            if (node->isQmlProperty() || node->isJsProperty())
                generateQmlProperty(static_cast<QmlPropertyNode *>(node));
        }
        out() << qmlItemFooter;
    } else if (node->isQmlProperty() || node->isJsProperty()) {
        out() << qmlItemHeader;
        generateQmlProperty(static_cast<QmlPropertyNode *>(node));
        out() << qmlItemFooter;
    } else if (node->isSharedCommentNode()) {
        const SharedCommentNode *scn = reinterpret_cast<const SharedCommentNode *>(node);
        const QVector<Node *> &sharedNodes = scn->collective();
        if (sharedNodes.size() > 1)
            out() << "<div class=\"fngroup\">\n";
        out() << qmlItemHeader;
        for (const auto &node : sharedNodes) {
            if (node->isFunction(Node::QML) || node->isFunction(Node::JS))
                generateQmlMethod(node);
            else if (node->isQmlProperty() || node->isJsProperty())
                generateQmlProperty(static_cast<QmlPropertyNode *>(node));
        }
        out() << qmlItemFooter;
        if (sharedNodes.size() > 1)
            out() << "</div>"; // fngroup
    } else { // assume the node is a method/signal handler
        out() << qmlItemHeader;
        generateQmlMethod(node);
        out() << qmlItemFooter;
    }

    out() << "<div class=\"qmldoc\">";
    generateStatus(node, marker);
    generateBody(node, marker);
    generateThreadSafeness(node, marker);
    generateSince(node, marker);
    generateAlsoList(node, marker);
    out() << "</div></div>";
    generateExtractionMark(node, EndMark);
}

/*!
  Output the "Inherits" line for the QML element,
  if there should be one.
 */
void HtmlGenerator::generateQmlInherits(QmlTypeNode *qcn, CodeMarker *marker)
{
    if (!qcn)
        return;
    QmlTypeNode *base = qcn->qmlBaseNode();
    while (base && base->isInternal()) {
        base = base->qmlBaseNode();
    }
    if (base) {
        Text text;
        text << Atom::ParaLeft << "Inherits ";
        text << Atom(Atom::LinkNode, CodeMarker::stringForNode(base));
        text << Atom(Atom::FormattingLeft, ATOM_FORMATTING_LINK);
        text << Atom(Atom::String, base->name());
        text << Atom(Atom::FormattingRight, ATOM_FORMATTING_LINK);
        text << Atom::ParaRight;
        generateText(text, qcn, marker);
    }
}

void HtmlGenerator::generateExtractionMark(const Node *node, ExtractionMarkType markType)
{
    if (markType != EndMark) {
        out() << "<!-- $$$" + node->name();
        if (markType == MemberMark) {
            if (node->isFunction()) {
                const FunctionNode *func = static_cast<const FunctionNode *>(node);
                if (!func->hasAssociatedProperties()) {
                    if (func->overloadNumber() == 0)
                        out() << "[overload1]";
                    out() << "$$$" + func->name() + func->parameters().rawSignature().remove(' ');
                }
            } else if (node->isProperty()) {
                out() << "-prop";
                const PropertyNode *prop = static_cast<const PropertyNode *>(node);
                const NodeList &list = prop->functions();
                for (const auto *propFuncNode : list) {
                    if (propFuncNode->isFunction()) {
                        const FunctionNode *func = static_cast<const FunctionNode *>(propFuncNode);
                        out() << "$$$" + func->name()
                                        + func->parameters().rawSignature().remove(' ');
                    }
                }
            } else if (node->isEnumType()) {
                const EnumNode *enumNode = static_cast<const EnumNode *>(node);
                const auto items = enumNode->items();
                for (const auto &item : items)
                    out() << "$$$" + item.name();
            }
        } else if (markType == BriefMark) {
            out() << "-brief";
        } else if (markType == DetailedDescriptionMark) {
            out() << "-description";
        }
        out() << " -->\n";
    } else {
        out() << "<!-- @@@" + node->name() + " -->\n";
    }
}

/*!
  This function outputs one or more manifest files in XML.
  They are used by Creator.
 */
void HtmlGenerator::generateManifestFiles()
{
    generateManifestFile("examples", "example");
    generateManifestFile("demos", "demo");
    qdb_->exampleNodeMap().clear();
    manifestMetaContent.clear();
}

/*!
  Retrieve the install path for the \a example as specified with
  the \meta command, or fall back to the one defined in .qdocconf.
 */
QString HtmlGenerator::retrieveInstallPath(const ExampleNode *example)
{
<<<<<<< HEAD
    QString installPath;
    if (example->doc().metaTagMap())
        installPath = example->doc().metaTagMap()->value(QLatin1String("installpath"));
=======
    QString installPath = example->doc().metaTagMap().value(QLatin1String("installpath"));
>>>>>>> 814f95db
    if (installPath.isEmpty())
        installPath = examplesPath;
    if (!installPath.isEmpty() && !installPath.endsWith(QLatin1Char('/')))
        installPath += QLatin1Char('/');

    return installPath;
}

/*!
  This function is called by generateManifestFiles(), once
  for each manifest file to be generated. \a manifest is the
  type of manifest file.
 */
void HtmlGenerator::generateManifestFile(const QString &manifest, const QString &element)
{
    ExampleNodeMap &exampleNodeMap = qdb_->exampleNodeMap();
    if (exampleNodeMap.isEmpty())
        return;
    QString fileName = manifest + "-manifest.xml";
    QFile file(outputDir() + QLatin1Char('/') + fileName);
    bool demos = false;
    if (manifest == QLatin1String("demos"))
        demos = true;

    bool proceed = false;
    for (auto map = exampleNodeMap.begin(); map != exampleNodeMap.end(); ++map) {
        const ExampleNode *en = map.value();
        if (demos == en->name().startsWith("demos")) {
            proceed = true;
            break;
        }
    }
    if (!proceed || !file.open(QFile::WriteOnly | QFile::Text))
        return;

    QXmlStreamWriter writer(&file);
    writer.setAutoFormatting(true);
    writer.writeStartDocument();
    writer.writeStartElement("instructionals");
    writer.writeAttribute("module", project);
    writer.writeStartElement(manifest);

    QStringList usedAttributes;
    for (auto map = exampleNodeMap.begin(); map != exampleNodeMap.end(); ++map) {
        const ExampleNode *en = map.value();
        if (demos) {
            if (!en->name().startsWith("demos"))
                continue;
        } else if (en->name().startsWith("demos")) {
            continue;
        }

        const QString installPath = retrieveInstallPath(en);
        // attributes that are always written for the element
        usedAttributes.clear();
        usedAttributes << "name"
                       << "docUrl"
                       << "projectPath";

        writer.writeStartElement(element);
        writer.writeAttribute("name", en->title());
        QString docUrl = manifestDir + fileBase(en) + ".html";
        writer.writeAttribute("docUrl", docUrl);
        const auto exampleFiles = en->files();
        if (!en->projectFile().isEmpty())
            writer.writeAttribute("projectPath", installPath + en->projectFile());
        if (!en->imageFileName().isEmpty()) {
            writer.writeAttribute("imageUrl", manifestDir + en->imageFileName());
            usedAttributes << "imageUrl";
        }

        QString fullName = project + QLatin1Char('/') + en->title();
        QSet<QString> tags;
        for (const auto &index : manifestMetaContent) {
            const auto &names = index.names;
            for (const QString &name : names) {
                bool match = false;
                int wildcard = name.indexOf(QChar('*'));
                switch (wildcard) {
                case -1: // no wildcard, exact match
                    match = (fullName == name);
                    break;
                case 0: // '*' matches all
                    match = true;
                    break;
                default: // match with wildcard at the end
                    match = fullName.startsWith(name.left(wildcard));
                }
                if (match) {
                    tags += index.tags;
                    const auto attributes = index.attributes;
                    for (const QString &attr : attributes) {
                        QLatin1Char div(':');
                        QStringList attrList = attr.split(div);
                        if (attrList.count() == 1)
                            attrList.append(QStringLiteral("true"));
                        QString attrName = attrList.takeFirst();
                        if (!usedAttributes.contains(attrName)) {
                            writer.writeAttribute(attrName, attrList.join(div));
                            usedAttributes << attrName;
                        }
                    }
                }
            }
        }

        writer.writeStartElement("description");
        Text brief = en->doc().briefText();
        if (!brief.isEmpty())
            writer.writeCDATA(brief.toString());
        else
            writer.writeCDATA(QString("No description available"));
        writer.writeEndElement(); // description

        // Add words from module name as tags
        // QtQuickControls -> qt,quick,controls
        // QtOpenGL -> qt,opengl
        QRegularExpression re("([A-Z]+[a-z0-9]*(3D|GL)?)");
        int pos = 0;
        QRegularExpressionMatch match;
        while ((match = re.match(project, pos)).hasMatch()) {
            tags << match.captured(1).toLower();
            pos = match.capturedEnd();
        }

        // Include tags added via \meta {tag} {tag1[,tag2,...]}
        // within \example topic
        QStringMultiMap *metaTagMap = en->doc().metaTagMap();
        if (metaTagMap) {
            for (const auto &tag : metaTagMap->values("tag")) {
                const auto &tagList = tag.toLower().split(QLatin1Char(','));
                tags += QSet<QString>(tagList.cbegin(), tagList.cend());
            }
        }

        const auto &titleWords = en->title().toLower().split(QLatin1Char(' '));
        tags += QSet<QString>(titleWords.cbegin(), titleWords.cend());

        // Clean up tags, exclude invalid and common words
        QSet<QString>::iterator tag_it = tags.begin();
        QSet<QString> modified;
        while (tag_it != tags.end()) {
            QString s = *tag_it;
            if (s.at(0) == '(')
                s.remove(0, 1).chop(1);
            if (s.endsWith(QLatin1Char(':')))
                s.chop(1);

            if (s.length() < 2 || s.at(0).isDigit() || s.at(0) == '-' || s == QLatin1String("qt")
                || s == QLatin1String("the") || s == QLatin1String("and")
                || s.startsWith(QLatin1String("example")) || s.startsWith(QLatin1String("chapter")))
                tag_it = tags.erase(tag_it);
            else if (s != *tag_it) {
                modified << s;
                tag_it = tags.erase(tag_it);
            } else
                ++tag_it;
        }
        tags += modified;

        if (!tags.isEmpty()) {
            writer.writeStartElement("tags");
            bool wrote_one = false;
            QStringList sortedTags = tags.values();
            sortedTags.sort();
            for (const auto &tag : qAsConst(sortedTags)) {
                if (wrote_one)
                    writer.writeCharacters(",");
                writer.writeCharacters(tag);
                wrote_one = true;
            }
            writer.writeEndElement(); // tags
        }

        QString ename = en->name().mid(en->name().lastIndexOf('/') + 1);
        QMap<int, QString> filesToOpen;
        const auto files = en->files();
        for (const QString &file : files) {
            QFileInfo fileInfo(file);
            QString fileName = fileInfo.fileName().toLower();
            // open .qml, .cpp and .h files with a
            // basename matching the example (project) name
            // QMap key indicates the priority -
            // the lowest value will be the top-most file
            if ((fileInfo.baseName().compare(ename, Qt::CaseInsensitive) == 0)) {
                if (fileName.endsWith(".qml"))
                    filesToOpen.insert(0, file);
                else if (fileName.endsWith(".cpp"))
                    filesToOpen.insert(1, file);
                else if (fileName.endsWith(".h"))
                    filesToOpen.insert(2, file);
            }
            // main.qml takes precedence over main.cpp
            else if (fileName.endsWith("main.qml")) {
                filesToOpen.insert(3, file);
            } else if (fileName.endsWith("main.cpp")) {
                filesToOpen.insert(4, file);
            }
        }

        for (auto it = filesToOpen.constEnd(); it != filesToOpen.constBegin();) {
            writer.writeStartElement("fileToOpen");
            if (--it == filesToOpen.constBegin()) {
                writer.writeAttribute(QStringLiteral("mainFile"), QStringLiteral("true"));
            }
            writer.writeCharacters(installPath + it.value());
            writer.writeEndElement();
        }

        writer.writeEndElement(); // example
    }

    writer.writeEndElement(); // examples
    writer.writeEndElement(); // instructionals
    writer.writeEndDocument();
    file.close();
}

/*!
  Reads metacontent - additional attributes and tags to apply
  when generating manifest files, read from config. Takes the
  configuration class \a config as a parameter.

  The manifest metacontent map is cleared immediately after
  the manifest files have been generated.
 */
void HtmlGenerator::readManifestMetaContent()
{
    Config &config = Config::instance();
    const QStringList names =
            config.getStringList(CONFIG_MANIFESTMETA + Config::dot + QStringLiteral("filters"));

    for (const auto &manifest : names) {
        ManifestMetaFilter filter;
        QString prefix = CONFIG_MANIFESTMETA + Config::dot + manifest + Config::dot;
        filter.names = config.getStringSet(prefix + QStringLiteral("names"));
        filter.attributes = config.getStringSet(prefix + QStringLiteral("attributes"));
        filter.tags = config.getStringSet(prefix + QStringLiteral("tags"));
        manifestMetaContent.append(filter);
    }
}

QT_END_NAMESPACE<|MERGE_RESOLUTION|>--- conflicted
+++ resolved
@@ -3700,13 +3700,9 @@
  */
 QString HtmlGenerator::retrieveInstallPath(const ExampleNode *example)
 {
-<<<<<<< HEAD
     QString installPath;
     if (example->doc().metaTagMap())
         installPath = example->doc().metaTagMap()->value(QLatin1String("installpath"));
-=======
-    QString installPath = example->doc().metaTagMap().value(QLatin1String("installpath"));
->>>>>>> 814f95db
     if (installPath.isEmpty())
         installPath = examplesPath;
     if (!installPath.isEmpty() && !installPath.endsWith(QLatin1Char('/')))
