--- conflicted
+++ resolved
@@ -406,24 +406,20 @@
     if (!details.isEmpty())
         result += "\n[" + details + QLatin1Char(']');
     result.replace("\n", "\n    ");
-<<<<<<< HEAD
-    if (type == Error)
-        result.prepend(tr(": error: "));
-    else if (type == Warning) {
-        result.prepend(tr(": warning: "));
-        ++warningCount;
-=======
     if (isEmpty()) {
         if (type == Error)
             result.prepend(tr(": error: "));
-        else if (type == Warning)
+        else if (type == Warning) {
             result.prepend(tr(": warning: "));
+            ++warningCount;
+        }
     } else {
         if (type == Error)
             result.prepend(tr(": (qdoc) error: "));
-        else if (type == Warning)
+        else if (type == Warning) {
             result.prepend(tr(": (qdoc) warning: "));
->>>>>>> 995c91cd
+            ++warningCount;
+        }
     }
     if (type != Report)
         result.prepend(toString());
