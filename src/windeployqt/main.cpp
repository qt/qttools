--- conflicted
+++ resolved
@@ -1494,15 +1494,10 @@
             const QString qt6CoreName = QFileInfo(libraryPath(libraryLocation, "Qt6Core", qtLibInfix,
                                                               options.platform, isDebug)).fileName();
 
-<<<<<<< HEAD
-            if (!patchQtCore(targetPath + QLatin1Char('/') + qt5CoreName, errorMessage)) {
+            if (!patchQtCore(targetPath + QLatin1Char('/') + qt6CoreName, errorMessage)) {
                 std::wcerr << "Warning: " << *errorMessage << '\n';
                 errorMessage->clear();
             }
-=======
-            if (!patchQtCore(targetPath + QLatin1Char('/') + qt6CoreName, errorMessage))
-                return result;
->>>>>>> f3d047af
         }
     } // optLibraries
 
