--- conflicted
+++ resolved
@@ -17,19 +17,10 @@
 #   - an empty string to use the same branch under test (dependencies will become "refs/heads/master" if we are in the master branch)
 #
 %dependencies = (
-<<<<<<< HEAD
-    "qtbase" => "refs/heads/dev",
-    "qtxmlpatterns" => "refs/heads/dev",
-    "qtdeclarative" => "refs/heads/dev",
-    "qtjsbackend" => "refs/heads/dev",
-    "qtactiveqt" => "refs/heads/dev",
-    "qtwebkit" => "refs/heads/dev",
-=======
     "qtbase" => "",
     "qtxmlpatterns" => "",
     "qtdeclarative" => "",
     "qtjsbackend" => "",
     "qtactiveqt" => "",
     "qtwebkit" => "",
->>>>>>> fede6657
 );